/*
 * Copyright (c) 2009-2012, Salvatore Sanfilippo <antirez at gmail dot com>
 * All rights reserved.
 *
 * Redistribution and use in source and binary forms, with or without
 * modification, are permitted provided that the following conditions are met:
 *
 *   * Redistributions of source code must retain the above copyright notice,
 *     this list of conditions and the following disclaimer.
 *   * Redistributions in binary form must reproduce the above copyright
 *     notice, this list of conditions and the following disclaimer in the
 *     documentation and/or other materials provided with the distribution.
 *   * Neither the name of Redis nor the names of its contributors may be used
 *     to endorse or promote products derived from this software without
 *     specific prior written permission.
 *
 * THIS SOFTWARE IS PROVIDED BY THE COPYRIGHT HOLDERS AND CONTRIBUTORS "AS IS"
 * AND ANY EXPRESS OR IMPLIED WARRANTIES, INCLUDING, BUT NOT LIMITED TO, THE
 * IMPLIED WARRANTIES OF MERCHANTABILITY AND FITNESS FOR A PARTICULAR PURPOSE
 * ARE DISCLAIMED. IN NO EVENT SHALL THE COPYRIGHT OWNER OR CONTRIBUTORS BE
 * LIABLE FOR ANY DIRECT, INDIRECT, INCIDENTAL, SPECIAL, EXEMPLARY, OR
 * CONSEQUENTIAL DAMAGES (INCLUDING, BUT NOT LIMITED TO, PROCUREMENT OF
 * SUBSTITUTE GOODS OR SERVICES; LOSS OF USE, DATA, OR PROFITS; OR BUSINESS
 * INTERRUPTION) HOWEVER CAUSED AND ON ANY THEORY OF LIABILITY, WHETHER IN
 * CONTRACT, STRICT LIABILITY, OR TORT (INCLUDING NEGLIGENCE OR OTHERWISE)
 * ARISING IN ANY WAY OUT OF THE USE OF THIS SOFTWARE, EVEN IF ADVISED OF THE
 * POSSIBILITY OF SUCH DAMAGE.
 */

#include "server.h"
#include "cluster.h"
#include "atomicvar.h"
#include "latency.h"
#include "script.h"
#include "functions.h"

#include <signal.h>
#include <ctype.h>

/*-----------------------------------------------------------------------------
 * C-level DB API
 *----------------------------------------------------------------------------*/

/* Flags for expireIfNeeded */
#define EXPIRE_FORCE_DELETE_EXPIRED 1
#define EXPIRE_AVOID_DELETE_EXPIRED 2

int expireIfNeeded(redisDb *db, robj *key, int flags);
int keyIsExpired(redisDb *db, robj *key);
void cumulativeKeyCountAdd(redisDb *db, int idx, long delta);

/* Returns next dictionary from the iterator, or NULL if iteration is complete. */
dict *dbIteratorNextDict(dbIterator *dbit) {
    if (dbit->next_slot == -1) return NULL;
    dbit->slot = dbit->next_slot;
    dbit->next_slot = dbGetNextNonEmptySlot(dbit->db, dbit->slot);
    return dbit->db->dict[dbit->slot];
}

/* Returns next entry from the multi slot db. */
dictEntry *dbIteratorNext(dbIterator *dbit) {
    dictEntry *de = dbit->di.d ? dictNext(&dbit->di) : NULL;
    if (!de) { /* No current dict or reached the end of the dictionary. */
        dict *d = dbIteratorNextDict(dbit);
        if (!d) return NULL;
        dictInitSafeIterator(&dbit->di, d);
        de = dictNext(&dbit->di);
    }
    return de;
}

/* Returns DB iterator that can be used to iterate through sub-dictionaries.
 * Primary database contains only one dictionary when node runs without cluster mode,
 * or 16k dictionaries (one per slot) when node runs with cluster mode enabled. */
void dbIteratorInit(dbIterator *dbit, redisDb *db) {
    dbit->db = db;
    dbit->slot = -1;
    dbit->next_slot = findSlotByKeyIndex(dbit->db, 1); /* Finds first non-empty slot. */
    dictInitSafeIterator(&dbit->di, NULL);
}

/* Returns next non-empty slot strictly after given one, or -1 if provided slot is the last one. */
int dbGetNextNonEmptySlot(redisDb *db, int slot) {
    unsigned long long next_key = cumulativeKeyCountRead(db, slot) + 1;
    return next_key <= dbSize(db) ? findSlotByKeyIndex(db, next_key) : -1;
}


/* Update LFU when an object is accessed.
 * Firstly, decrement the counter if the decrement time is reached.
 * Then logarithmically increment the counter, and update the access time. */
void updateLFU(robj *val) {
    unsigned long counter = LFUDecrAndReturn(val);
    counter = LFULogIncr(counter);
    val->lru = (LFUGetTimeInMinutes()<<8) | counter;
}

/* Lookup a key for read or write operations, or return NULL if the key is not
 * found in the specified DB. This function implements the functionality of
 * lookupKeyRead(), lookupKeyWrite() and their ...WithFlags() variants.
 *
 * Side-effects of calling this function:
 *
 * 1. A key gets expired if it reached it's TTL.
 * 2. The key's last access time is updated.
 * 3. The global keys hits/misses stats are updated (reported in INFO).
 * 4. If keyspace notifications are enabled, a "keymiss" notification is fired.
 *
 * Flags change the behavior of this command:
 *
 *  LOOKUP_NONE (or zero): No special flags are passed.
 *  LOOKUP_NOTOUCH: Don't alter the last access time of the key.
 *  LOOKUP_NONOTIFY: Don't trigger keyspace event on key miss.
 *  LOOKUP_NOSTATS: Don't increment key hits/misses counters.
 *  LOOKUP_WRITE: Prepare the key for writing (delete expired keys even on
 *                replicas, use separate keyspace stats and events (TODO)).
 *  LOOKUP_NOEXPIRE: Perform expiration check, but avoid deleting the key,
 *                   so that we don't have to propagate the deletion.
 *
 * Note: this function also returns NULL if the key is logically expired but
 * still existing, in case this is a replica and the LOOKUP_WRITE is not set.
 * Even if the key expiry is master-driven, we can correctly report a key is
 * expired on replicas even if the master is lagging expiring our key via DELs
 * in the replication link. */
robj *lookupKey(redisDb *db, robj *key, int flags) {
    dictEntry *de = dictFind(db->dict[getKeySlot(key->ptr)], key->ptr);
    robj *val = NULL;
    if (de) {
        val = dictGetVal(de);
        /* Forcing deletion of expired keys on a replica makes the replica
         * inconsistent with the master. We forbid it on readonly replicas, but
         * we have to allow it on writable replicas to make write commands
         * behave consistently.
         *
         * It's possible that the WRITE flag is set even during a readonly
         * command, since the command may trigger events that cause modules to
         * perform additional writes. */
        int is_ro_replica = server.masterhost && server.repl_slave_ro;
        int expire_flags = 0;
        if (flags & LOOKUP_WRITE && !is_ro_replica)
            expire_flags |= EXPIRE_FORCE_DELETE_EXPIRED;
        if (flags & LOOKUP_NOEXPIRE)
            expire_flags |= EXPIRE_AVOID_DELETE_EXPIRED;
        if (expireIfNeeded(db, key, expire_flags)) {
            /* The key is no longer valid. */
            val = NULL;
        }
    }

    if (val) {
        /* Update the access time for the ageing algorithm.
         * Don't do it if we have a saving child, as this will trigger
         * a copy on write madness. */
        if (server.current_client && server.current_client->flags & CLIENT_NO_TOUCH &&
            server.current_client->cmd->proc != touchCommand)
            flags |= LOOKUP_NOTOUCH;
        if (!hasActiveChildProcess() && !(flags & LOOKUP_NOTOUCH)){
            if (server.maxmemory_policy & MAXMEMORY_FLAG_LFU) {
                updateLFU(val);
            } else {
                val->lru = LRU_CLOCK();
            }
        }

        if (!(flags & (LOOKUP_NOSTATS | LOOKUP_WRITE)))
            server.stat_keyspace_hits++;
        /* TODO: Use separate hits stats for WRITE */
    } else {
        if (!(flags & (LOOKUP_NONOTIFY | LOOKUP_WRITE)))
            notifyKeyspaceEvent(NOTIFY_KEY_MISS, "keymiss", key, db->id);
        if (!(flags & (LOOKUP_NOSTATS | LOOKUP_WRITE)))
            server.stat_keyspace_misses++;
        /* TODO: Use separate misses stats and notify event for WRITE */
    }

    return val;
}

/* Lookup a key for read operations, or return NULL if the key is not found
 * in the specified DB.
 *
 * This API should not be used when we write to the key after obtaining
 * the object linked to the key, but only for read only operations.
 *
 * This function is equivalent to lookupKey(). The point of using this function
 * rather than lookupKey() directly is to indicate that the purpose is to read
 * the key. */
robj *lookupKeyReadWithFlags(redisDb *db, robj *key, int flags) {
    serverAssert(!(flags & LOOKUP_WRITE));
    return lookupKey(db, key, flags);
}

/* Like lookupKeyReadWithFlags(), but does not use any flag, which is the
 * common case. */
robj *lookupKeyRead(redisDb *db, robj *key) {
    return lookupKeyReadWithFlags(db,key,LOOKUP_NONE);
}

/* Lookup a key for write operations, and as a side effect, if needed, expires
 * the key if its TTL is reached. It's equivalent to lookupKey() with the
 * LOOKUP_WRITE flag added.
 *
 * Returns the linked value object if the key exists or NULL if the key
 * does not exist in the specified DB. */
robj *lookupKeyWriteWithFlags(redisDb *db, robj *key, int flags) {
    return lookupKey(db, key, flags | LOOKUP_WRITE);
}

robj *lookupKeyWrite(redisDb *db, robj *key) {
    return lookupKeyWriteWithFlags(db, key, LOOKUP_NONE);
}

robj *lookupKeyReadOrReply(client *c, robj *key, robj *reply) {
    robj *o = lookupKeyRead(c->db, key);
    if (!o) addReplyOrErrorObject(c, reply);
    return o;
}

robj *lookupKeyWriteOrReply(client *c, robj *key, robj *reply) {
    robj *o = lookupKeyWrite(c->db, key);
    if (!o) addReplyOrErrorObject(c, reply);
    return o;
}

/* Add the key to the DB. It's up to the caller to increment the reference
 * counter of the value if needed.
 *
 * The program is aborted if the key already exists. */
void dbAdd(redisDb *db, robj *key, robj *val) {
    sds copy = sdsdup(key->ptr);
    int slot = getKeySlot(key->ptr);
    dict *d = db->dict[slot];
    dictEntry *de = dictAddRaw(d, copy, NULL);
    serverAssertWithInfo(NULL, key, de != NULL);
    dictSetVal(d, de, val);
    db->key_count++;
    cumulativeKeyCountAdd(db, slot, 1);
    signalKeyAsReady(db, key, val->type);
    notifyKeyspaceEvent(NOTIFY_NEW,"new",key,db->id);
}

/* Returns key's hash slot when cluster mode is enabled, or 0 when disabled.
 * The only difference between this function and getKeySlot, is that it's not using cached key slot from the current_client
 * and always calculates CRC hash.
 * This is useful when slot needs to be calculated for a key that user didn't request for, such as in case of eviction. */
int calculateKeySlot(sds key) {
    return server.cluster_enabled ? keyHashSlot(key, (int) sdslen(key)) : 0;
}

/* Return slot-specific dictionary for key based on key's hash slot in CME, or 0 in CMD.*/
int getKeySlot(sds key) {
    /* This is performance optimization, that uses pre-set slot id from the current command,
     * in order to avoid calculation of the key hash. Code paths that are using keys, that can be from different slots,
     * MUST unset current client's slot value before calling any db functions, otherwise wrong dictionary can be used. */
    if (server.current_client && server.current_client->slot >= 0) {
        return server.current_client->slot;
    }
    return calculateKeySlot(key);
}

/* This is a special version of dbAdd() that is used only when loading
 * keys from the RDB file: the key is passed as an SDS string that is
 * retained by the function (and not freed by the caller).
 *
 * Moreover this function will not abort if the key is already busy, to
 * give more control to the caller, nor will signal the key as ready
 * since it is not useful in this context.
 *
 * The function returns 1 if the key was added to the database, taking
 * ownership of the SDS string, otherwise 0 is returned, and is up to the
 * caller to free the SDS string. */
int dbAddRDBLoad(redisDb *db, sds key, robj *val) {
    int slot = getKeySlot(key);
    dict *d = db->dict[slot];
    dictEntry *de = dictAddRaw(d, key, NULL);
    if (de == NULL) return 0;
    dictSetVal(d, de, val);
    db->key_count++;
    cumulativeKeyCountAdd(db, slot, 1);
    return 1;
}

/* Overwrite an existing key with a new value. Incrementing the reference
 * count of the new value is up to the caller.
 * This function does not modify the expire time of the existing key.
 *
 * The 'overwrite' flag is an indication whether this is done as part of a
 * complete replacement of their key, which can be thought as a deletion and
 * replacement (in which case we need to emit deletion signals), or just an
 * update of a value of an existing key (when false).
 *
 * The program is aborted if the key was not already present. */
static void dbSetValue(redisDb *db, robj *key, robj *val, int overwrite) {
    dict *d = db->dict[getKeySlot(key->ptr)];
    dictEntry *de = dictFind(d, key->ptr);

    serverAssertWithInfo(NULL,key,de != NULL);
    robj *old = dictGetVal(de);
    if (server.maxmemory_policy & MAXMEMORY_FLAG_LFU) {
        val->lru = old->lru;
    }
    if (overwrite) {
        /* RM_StringDMA may call dbUnshareStringValue which may free val, so we
         * need to incr to retain old */
        incrRefCount(old);
        /* Although the key is not really deleted from the database, we regard
         * overwrite as two steps of unlink+add, so we still need to call the unlink
         * callback of the module. */
        moduleNotifyKeyUnlink(key,old,db->id,DB_FLAG_KEY_OVERWRITE);
        /* We want to try to unblock any module clients or clients using a blocking XREADGROUP */
        signalDeletedKeyAsReady(db,key,old->type);
        decrRefCount(old);
        /* Because of RM_StringDMA, old may be changed, so we need get old again */
        old = dictGetVal(de);
    }
    dictSetVal(d, de, val);

    if (server.lazyfree_lazy_server_del) {
        freeObjAsync(key,old,db->id);
    } else {
        /* This is just decrRefCount(old); */
        d->type->valDestructor(d, old);
    }
}

/* Replace an existing key with a new value, we just replace value and don't
 * emit any events */
void dbReplaceValue(redisDb *db, robj *key, robj *val) {
    dbSetValue(db, key, val, 0);
}

/* High level Set operation. This function can be used in order to set
 * a key, whatever it was existing or not, to a new object.
 *
 * 1) The ref count of the value object is incremented.
 * 2) clients WATCHing for the destination key notified.
 * 3) The expire time of the key is reset (the key is made persistent),
 *    unless 'SETKEY_KEEPTTL' is enabled in flags.
 * 4) The key lookup can take place outside this interface outcome will be
 *    delivered with 'SETKEY_ALREADY_EXIST' or 'SETKEY_DOESNT_EXIST'
 *
 * All the new keys in the database should be created via this interface.
 * The client 'c' argument may be set to NULL if the operation is performed
 * in a context where there is no clear client performing the operation. */
void setKey(client *c, redisDb *db, robj *key, robj *val, int flags) {
    int keyfound = 0;

    if (flags & SETKEY_ALREADY_EXIST)
        keyfound = 1;
    else if (!(flags & SETKEY_DOESNT_EXIST))
        keyfound = (lookupKeyWrite(db,key) != NULL);

    if (!keyfound) {
        dbAdd(db,key,val);
    } else {
        dbSetValue(db,key,val,1);
    }
    incrRefCount(val);
    if (!(flags & SETKEY_KEEPTTL)) removeExpire(db,key);
    if (!(flags & SETKEY_NO_SIGNAL)) signalModifiedKey(c,db,key);
}

/* Return a random key, in form of a Redis object.
 * If there are no keys, NULL is returned.
 *
 * The function makes sure to return keys not already expired. */
robj *dbRandomKey(redisDb *db) {
    dictEntry *de;
    int maxtries = 100;
    int allvolatile = dbSize(db) == dictSize(db->expires);

    while(1) {
        sds key;
        robj *keyobj;
        dict *randomDict = getFairRandomDict(db);
        de = dictGetFairRandomKey(randomDict);
        if (de == NULL) return NULL;

        key = dictGetKey(de);
        keyobj = createStringObject(key,sdslen(key));
        if (dictFind(db->expires,key)) {
            if (allvolatile && server.masterhost && --maxtries == 0) {
                /* If the DB is composed only of keys with an expire set,
                 * it could happen that all the keys are already logically
                 * expired in the slave, so the function cannot stop because
                 * expireIfNeeded() is false, nor it can stop because
                 * dictGetFairRandomKey() returns NULL (there are keys to return).
                 * To prevent the infinite loop we do some tries, but if there
                 * are the conditions for an infinite loop, eventually we
                 * return a key name that may be already expired. */
                return keyobj;
            }
            if (expireIfNeeded(db,keyobj,0)) {
                decrRefCount(keyobj);
                continue; /* search for another key. This expired. */
            }
        }
        return keyobj;
    }
}

/* Updates binary index tree (also known as Fenwick tree), increasing key count for a given slot.
 * You can read more about this data structure here https://en.wikipedia.org/wiki/Fenwick_tree
 * Time complexity is O(log(CLUSTER_SLOTS)). */
void cumulativeKeyCountAdd(redisDb *db, int slot, long delta) {
    if (!server.cluster_enabled) return;
    int idx = slot + 1; /* Unlike slots, BIT is 1-based, so we need to add 1. */
    while (idx <= CLUSTER_SLOTS) {
        db->slot_size_index[idx] += delta;
        idx += (idx & -idx);
    }
}

/* Returns total (cumulative) number of keys up until given slot (inclusive).
 * Time complexity is O(log(CLUSTER_SLOTS)). */
unsigned long long cumulativeKeyCountRead(redisDb *db, int slot) {
    if (!server.cluster_enabled) {
        serverAssert(slot == 0);
        return dbSize(db);
    }
    int idx = slot + 1;
    unsigned long long sum = 0;
    while (idx > 0) {
        sum += db->slot_size_index[idx];
        idx -= (idx & -idx);
    }
    return sum;
}

/* Returns fair random dictionary, probability of each dictionary being returned is proportional to the number of elements that it holds.
 * Implementation uses binary search on top of binary index tree.
 * Time complexity of this function is O(log^2(CLUSTER_SLOTS)). */
dict *getFairRandomDict(redisDb *db) {
    unsigned long target = dbSize(db) ? (randomULong() % dbSize(db)) + 1 : 0;
    int slot = findSlotByKeyIndex(db, target);
    return db->dict[slot];
}

/* Finds a slot containing target element in a key space ordered by slot id.
 * Consider this example. Slots are represented by brackets and keys by dots:
 *  #0   #1   #2     #3    #4
 * [..][....][...][.......][.]
 *                    ^
 *                 target
 *
 * In this case slot #3 contains key that we are trying to find.
 * */
int findSlotByKeyIndex(redisDb *db, unsigned long target) {
    if (!server.cluster_enabled || dbSize(db) == 0) return 0;
    serverAssert(target <= dbSize(db));
    int lo = 0, hi = CLUSTER_SLOTS - 1;
    /* We use binary search to find a slot, we are allowed to do this, because we have a quick way to find a total number of keys
     * up until certain slot, using binary index tree. */
    while (lo <= hi) {
        int mid = lo + (hi - lo) / 2;
        unsigned long keys_up_to_mid = cumulativeKeyCountRead(db, mid); /* Total number of keys up until a given slot (inclusive). */
        unsigned long keys_in_mid = dictSize(db->dict[mid]); /* Number of keys in the slot. */
        if (target > keys_up_to_mid) { /* Target is to the right from mid. */
            lo = mid + 1;
        } else if (target <= keys_up_to_mid - keys_in_mid)  { /* Target is to the left from mid. */
            hi = mid - 1;
        } else { /* Located target. */
            return mid;
        }
    }
    serverPanic("Unable to find a slot that contains target key.");
}

/* Helper for sync and async delete. */
int dbGenericDelete(redisDb *db, robj *key, int async, int flags) {
    dictEntry **plink;
    int table;
    int slot = getKeySlot(key->ptr);
    dict *d = db->dict[slot];
    dictEntry *de = dictTwoPhaseUnlinkFind(d,key->ptr,&plink,&table);
    if (de) {
        robj *val = dictGetVal(de);
        /* RM_StringDMA may call dbUnshareStringValue which may free val, so we
         * need to incr to retain val */
        incrRefCount(val);
        /* Tells the module that the key has been unlinked from the database. */
        moduleNotifyKeyUnlink(key,val,db->id,flags);
        /* We want to try to unblock any module clients or clients using a blocking XREADGROUP */
        signalDeletedKeyAsReady(db,key,val->type);
        /* We should call decr before freeObjAsync. If not, the refcount may be
         * greater than 1, so freeObjAsync doesn't work */
        decrRefCount(val);
        if (async) {
            /* Because of dbUnshareStringValue, the val in de may change. */
            freeObjAsync(key, dictGetVal(de), db->id);
            dictSetVal(d, de, NULL);
        }
        /* Deleting an entry from the expires dict will not free the sds of
        * the key, because it is shared with the main dictionary. */
        if (dictSize(db->expires) > 0) dictDelete(db->expires,key->ptr);
        dictTwoPhaseUnlinkFree(d,de,plink,table);
        cumulativeKeyCountAdd(db, slot, -1);
        db->key_count--;
        return 1;
    } else {
        return 0;
    }
}

/* Delete a key, value, and associated expiration entry if any, from the DB */
int dbSyncDelete(redisDb *db, robj *key) {
    return dbGenericDelete(db, key, 0, DB_FLAG_KEY_DELETED);
}

/* Delete a key, value, and associated expiration entry if any, from the DB. If
 * the value consists of many allocations, it may be freed asynchronously. */
int dbAsyncDelete(redisDb *db, robj *key) {
    return dbGenericDelete(db, key, 1, DB_FLAG_KEY_DELETED);
}

/* This is a wrapper whose behavior depends on the Redis lazy free
 * configuration. Deletes the key synchronously or asynchronously. */
int dbDelete(redisDb *db, robj *key) {
    return dbGenericDelete(db, key, server.lazyfree_lazy_server_del, DB_FLAG_KEY_DELETED);
}

/* Prepare the string object stored at 'key' to be modified destructively
 * to implement commands like SETBIT or APPEND.
 *
 * An object is usually ready to be modified unless one of the two conditions
 * are true:
 *
 * 1) The object 'o' is shared (refcount > 1), we don't want to affect
 *    other users.
 * 2) The object encoding is not "RAW".
 *
 * If the object is found in one of the above conditions (or both) by the
 * function, an unshared / not-encoded copy of the string object is stored
 * at 'key' in the specified 'db'. Otherwise the object 'o' itself is
 * returned.
 *
 * USAGE:
 *
 * The object 'o' is what the caller already obtained by looking up 'key'
 * in 'db', the usage pattern looks like this:
 *
 * o = lookupKeyWrite(db,key);
 * if (checkType(c,o,OBJ_STRING)) return;
 * o = dbUnshareStringValue(db,key,o);
 *
 * At this point the caller is ready to modify the object, for example
 * using an sdscat() call to append some data, or anything else.
 */
robj *dbUnshareStringValue(redisDb *db, robj *key, robj *o) {
    serverAssert(o->type == OBJ_STRING);
    if (o->refcount != 1 || o->encoding != OBJ_ENCODING_RAW) {
        robj *decoded = getDecodedObject(o);
        o = createRawStringObject(decoded->ptr, sdslen(decoded->ptr));
        decrRefCount(decoded);
        dbReplaceValue(db,key,o);
    }
    return o;
}

/* Remove all keys from the database(s) structure. The dbarray argument
 * may not be the server main DBs (could be a temporary DB).
 *
 * The dbnum can be -1 if all the DBs should be emptied, or the specified
 * DB index if we want to empty only a single database.
 * The function returns the number of keys removed from the database(s). */
long long emptyDbStructure(redisDb *dbarray, int dbnum, int async,
                           void(callback)(dict*))
{
    long long removed = 0;
    int startdb, enddb;

    if (dbnum == -1) {
        startdb = 0;
        enddb = server.dbnum-1;
    } else {
        startdb = enddb = dbnum;
    }

    for (int j = startdb; j <= enddb; j++) {
        removed += dbSize(&dbarray[j]);
        if (async) {
            emptyDbAsync(&dbarray[j]);
        } else {
            for (int k=0; k<dbarray[j].dict_count;k++) {
                dictEmpty(dbarray[j].dict[k],callback);
            }
            dictEmpty(dbarray[j].expires,callback);
        }
        /* Because all keys of database are removed, reset average ttl. */
        dbarray[j].avg_ttl = 0;
        dbarray[j].expires_cursor = 0;
        dbarray[j].resize_cursor = 0;
        dbarray[j].key_count = 0;
        if (server.cluster_enabled) {
            zfree(dbarray[j].slot_size_index);
            dbarray[j].slot_size_index = zcalloc(sizeof(unsigned long long) * (CLUSTER_SLOTS + 1));
        }
    }

    return removed;
}

/* Remove all data (keys and functions) from all the databases in a
 * Redis server. If callback is given the function is called from
 * time to time to signal that work is in progress.
 *
 * The dbnum can be -1 if all the DBs should be flushed, or the specified
 * DB number if we want to flush only a single Redis database number.
 *
 * Flags are be EMPTYDB_NO_FLAGS if no special flags are specified or
 * EMPTYDB_ASYNC if we want the memory to be freed in a different thread
 * and the function to return ASAP. EMPTYDB_NOFUNCTIONS can also be set
 * to specify that we do not want to delete the functions.
 *
 * On success the function returns the number of keys removed from the
 * database(s). Otherwise -1 is returned in the specific case the
 * DB number is out of range, and errno is set to EINVAL. */
long long emptyData(int dbnum, int flags, void(callback)(dict*)) {
    int async = (flags & EMPTYDB_ASYNC);
    int with_functions = !(flags & EMPTYDB_NOFUNCTIONS);
    RedisModuleFlushInfoV1 fi = {REDISMODULE_FLUSHINFO_VERSION,!async,dbnum};
    long long removed = 0;

    if (dbnum < -1 || dbnum >= server.dbnum) {
        errno = EINVAL;
        return -1;
    }

    /* Fire the flushdb modules event. */
    moduleFireServerEvent(REDISMODULE_EVENT_FLUSHDB,
                          REDISMODULE_SUBEVENT_FLUSHDB_START,
                          &fi);

    /* Make sure the WATCHed keys are affected by the FLUSH* commands.
     * Note that we need to call the function while the keys are still
     * there. */
    signalFlushedDb(dbnum, async);

    /* Empty redis database structure. */
    removed = emptyDbStructure(server.db, dbnum, async, callback);

    if (dbnum == -1) flushSlaveKeysWithExpireList();

    if (with_functions) {
        serverAssert(dbnum == -1);
        functionsLibCtxClearCurrent(async);
    }

    /* Also fire the end event. Note that this event will fire almost
     * immediately after the start event if the flush is asynchronous. */
    moduleFireServerEvent(REDISMODULE_EVENT_FLUSHDB,
                          REDISMODULE_SUBEVENT_FLUSHDB_END,
                          &fi);

    return removed;
}

/* Initialize temporary db on replica for use during diskless replication. */
redisDb *initTempDb(void) {
    redisDb *tempDb = zcalloc(sizeof(redisDb)*server.dbnum);
    for (int i=0; i<server.dbnum; i++) {
        tempDb[i].dict_count = (server.cluster_enabled) ? CLUSTER_SLOTS : 1;
        tempDb[i].dict = dictCreateMultiple(&dbDictType, tempDb[i].dict_count);
        tempDb[i].expires = dictCreate(&dbExpiresDictType);
        tempDb[i].slot_size_index = server.cluster_enabled ? zcalloc(sizeof(unsigned long long) * (CLUSTER_SLOTS + 1)) : NULL;
    }

    return tempDb;
}

/* Discard tempDb, this can be slow (similar to FLUSHALL), but it's always async. */
void discardTempDb(redisDb *tempDb, void(callback)(dict*)) {
    int async = 1;

    /* Release temp DBs. */
    emptyDbStructure(tempDb, -1, async, callback);
    for (int i=0; i<server.dbnum; i++) {
        for (int j=0; j<tempDb[i].dict_count; j++) {
            dictRelease(tempDb[i].dict[j]);
        }
        zfree(tempDb[i].dict);
        dictRelease(tempDb[i].expires);
        if (server.cluster_enabled) {
            zfree(tempDb[i].slot_size_index);
        }
    }

    zfree(tempDb);
}

int selectDb(client *c, int id) {
    if (id < 0 || id >= server.dbnum)
        return C_ERR;
    c->db = &server.db[id];
    return C_OK;
}

long long dbTotalServerKeyCount(void) {
    long long total = 0;
    int j;
    for (j = 0; j < server.dbnum; j++) {
        total += dbSize(&server.db[j]);
    }
    return total;
}

/*-----------------------------------------------------------------------------
 * Hooks for key space changes.
 *
 * Every time a key in the database is modified the function
 * signalModifiedKey() is called.
 *
 * Every time a DB is flushed the function signalFlushDb() is called.
 *----------------------------------------------------------------------------*/

/* Note that the 'c' argument may be NULL if the key was modified out of
 * a context of a client. */
void signalModifiedKey(client *c, redisDb *db, robj *key) {
    touchWatchedKey(db,key);
    trackingInvalidateKey(c,key,1);
}

void signalFlushedDb(int dbid, int async) {
    int startdb, enddb;
    if (dbid == -1) {
        startdb = 0;
        enddb = server.dbnum-1;
    } else {
        startdb = enddb = dbid;
    }

    for (int j = startdb; j <= enddb; j++) {
        scanDatabaseForDeletedKeys(&server.db[j], NULL);
        touchAllWatchedKeysInDb(&server.db[j], NULL);
    }

    trackingInvalidateKeysOnFlush(async);

    /* Changes in this method may take place in swapMainDbWithTempDb as well,
     * where we execute similar calls, but with subtle differences as it's
     * not simply flushing db. */
}

/*-----------------------------------------------------------------------------
 * Type agnostic commands operating on the key space
 *----------------------------------------------------------------------------*/

/* Return the set of flags to use for the emptyDb() call for FLUSHALL
 * and FLUSHDB commands.
 *
 * sync: flushes the database in an sync manner.
 * async: flushes the database in an async manner.
 * no option: determine sync or async according to the value of lazyfree-lazy-user-flush.
 *
 * On success C_OK is returned and the flags are stored in *flags, otherwise
 * C_ERR is returned and the function sends an error to the client. */
int getFlushCommandFlags(client *c, int *flags) {
    /* Parse the optional ASYNC option. */
    if (c->argc == 2 && !strcasecmp(c->argv[1]->ptr,"sync")) {
        *flags = EMPTYDB_NO_FLAGS;
    } else if (c->argc == 2 && !strcasecmp(c->argv[1]->ptr,"async")) {
        *flags = EMPTYDB_ASYNC;
    } else if (c->argc == 1) {
        *flags = server.lazyfree_lazy_user_flush ? EMPTYDB_ASYNC : EMPTYDB_NO_FLAGS;
    } else {
        addReplyErrorObject(c,shared.syntaxerr);
        return C_ERR;
    }
    return C_OK;
}

/* Flushes the whole server data set. */
void flushAllDataAndResetRDB(int flags) {
    server.dirty += emptyData(-1,flags,NULL);
    if (server.child_type == CHILD_TYPE_RDB) killRDBChild();
    if (server.saveparamslen > 0) {
        rdbSaveInfo rsi, *rsiptr;
        rsiptr = rdbPopulateSaveInfo(&rsi);
        rdbSave(SLAVE_REQ_NONE,server.rdb_filename,rsiptr,RDBFLAGS_NONE);
    }

#if defined(USE_JEMALLOC)
    /* jemalloc 5 doesn't release pages back to the OS when there's no traffic.
     * for large databases, flushdb blocks for long anyway, so a bit more won't
     * harm and this way the flush and purge will be synchronous. */
    if (!(flags & EMPTYDB_ASYNC))
        jemalloc_purge();
#endif
}

/* FLUSHDB [ASYNC]
 *
 * Flushes the currently SELECTed Redis DB. */
void flushdbCommand(client *c) {
    int flags;

    if (getFlushCommandFlags(c,&flags) == C_ERR) return;
    /* flushdb should not flush the functions */
    server.dirty += emptyData(c->db->id,flags | EMPTYDB_NOFUNCTIONS,NULL);

    /* Without the forceCommandPropagation, when DB was already empty,
     * FLUSHDB will not be replicated nor put into the AOF. */
    forceCommandPropagation(c, PROPAGATE_REPL | PROPAGATE_AOF);

    addReply(c,shared.ok);

#if defined(USE_JEMALLOC)
    /* jemalloc 5 doesn't release pages back to the OS when there's no traffic.
     * for large databases, flushdb blocks for long anyway, so a bit more won't
     * harm and this way the flush and purge will be synchronous. */
    if (!(flags & EMPTYDB_ASYNC))
        jemalloc_purge();
#endif
}

/* FLUSHALL [ASYNC]
 *
 * Flushes the whole server data set. */
void flushallCommand(client *c) {
    int flags;
    if (getFlushCommandFlags(c,&flags) == C_ERR) return;
    /* flushall should not flush the functions */
    flushAllDataAndResetRDB(flags | EMPTYDB_NOFUNCTIONS);

    /* Without the forceCommandPropagation, when DBs were already empty,
     * FLUSHALL will not be replicated nor put into the AOF. */
    forceCommandPropagation(c, PROPAGATE_REPL | PROPAGATE_AOF);

    addReply(c,shared.ok);
}

/* This command implements DEL and UNLINK. */
void delGenericCommand(client *c, int lazy) {
    int numdel = 0, j;

    for (j = 1; j < c->argc; j++) {
        expireIfNeeded(c->db,c->argv[j],0);
        int deleted  = lazy ? dbAsyncDelete(c->db,c->argv[j]) :
                              dbSyncDelete(c->db,c->argv[j]);
        if (deleted) {
            signalModifiedKey(c,c->db,c->argv[j]);
            notifyKeyspaceEvent(NOTIFY_GENERIC,
                "del",c->argv[j],c->db->id);
            server.dirty++;
            numdel++;
        }
    }
    addReplyLongLong(c,numdel);
}

void delCommand(client *c) {
    delGenericCommand(c,server.lazyfree_lazy_user_del);
}

void unlinkCommand(client *c) {
    delGenericCommand(c,1);
}

/* EXISTS key1 key2 ... key_N.
 * Return value is the number of keys existing. */
void existsCommand(client *c) {
    long long count = 0;
    int j;

    for (j = 1; j < c->argc; j++) {
        if (lookupKeyReadWithFlags(c->db,c->argv[j],LOOKUP_NOTOUCH)) count++;
    }
    addReplyLongLong(c,count);
}

void selectCommand(client *c) {
    int id;

    if (getIntFromObjectOrReply(c, c->argv[1], &id, NULL) != C_OK)
        return;

    if (server.cluster_enabled && id != 0) {
        addReplyError(c,"SELECT is not allowed in cluster mode");
        return;
    }
    if (selectDb(c,id) == C_ERR) {
        addReplyError(c,"DB index is out of range");
    } else {
        addReply(c,shared.ok);
    }
}

void randomkeyCommand(client *c) {
    robj *key;

    if ((key = dbRandomKey(c->db)) == NULL) {
        addReplyNull(c);
        return;
    }

    addReplyBulk(c,key);
    decrRefCount(key);
}

void keysCommand(client *c) {
    dictEntry *de;
    sds pattern = c->argv[1]->ptr;
    int plen = sdslen(pattern), allkeys;
    long numkeys = 0;
    void *replylen = addReplyDeferredLen(c);
    dbIterator dbit;
    dbIteratorInit(&dbit, c->db);
    allkeys = (pattern[0] == '*' && plen == 1);
<<<<<<< HEAD
    while ((de = dbIteratorNext(&dbit)) != NULL) {
=======
    robj keyobj;
    while((de = dictNext(di)) != NULL) {
>>>>>>> e04ebdb8
        sds key = dictGetKey(de);

        if (allkeys || stringmatchlen(pattern,plen,key,sdslen(key),0)) {
            initStaticStringObject(keyobj, key);
            if (!keyIsExpired(c->db, &keyobj)) {
                addReplyBulkCBuffer(c, key, sdslen(key));
                numkeys++;
            }
        }
        if (c->flags & CLIENT_CLOSE_ASAP)
            break;
    }
    setDeferredArrayLen(c,replylen,numkeys);
}

/* This callback is used by scanGenericCommand in order to collect elements
 * returned by the dictionary iterator into a list. */
void scanCallback(void *privdata, const dictEntry *de) {
    void **pd = (void**) privdata;
    list *keys = pd[0];
    robj *o = pd[1];
    robj *key, *val = NULL;

    if (o == NULL) {
        sds sdskey = dictGetKey(de);
        key = createStringObject(sdskey, sdslen(sdskey));
    } else if (o->type == OBJ_SET) {
        sds keysds = dictGetKey(de);
        key = createStringObject(keysds,sdslen(keysds));
    } else if (o->type == OBJ_HASH) {
        sds sdskey = dictGetKey(de);
        sds sdsval = dictGetVal(de);
        key = createStringObject(sdskey,sdslen(sdskey));
        val = createStringObject(sdsval,sdslen(sdsval));
    } else if (o->type == OBJ_ZSET) {
        sds sdskey = dictGetKey(de);
        key = createStringObject(sdskey,sdslen(sdskey));
        val = createStringObjectFromLongDouble(*(double*)dictGetVal(de),0);
    } else {
        serverPanic("Type not handled in SCAN callback.");
    }

    listAddNodeTail(keys, key);
    if (val) listAddNodeTail(keys, val);
}

/* Try to parse a SCAN cursor stored at object 'o':
 * if the cursor is valid, store it as unsigned integer into *cursor and
 * returns C_OK. Otherwise return C_ERR and send an error to the
 * client. */
int parseScanCursorOrReply(client *c, robj *o, unsigned long long *cursor) {
    char *eptr;

    /* Use strtouq() because we need an *unsigned* long long, so
     * getLongLongFromObject() does not cover the whole cursor space. */
    errno = 0;
    *cursor = strtouq(o->ptr, &eptr, 10);
    if (isspace(((char*)o->ptr)[0]) || eptr[0] != '\0' || errno == ERANGE)
    {
        addReplyError(c, "invalid cursor");
        return C_ERR;
    }
    return C_OK;
}

/* This command implements SCAN, HSCAN and SSCAN commands.
 * If object 'o' is passed, then it must be a Hash, Set or Zset object, otherwise
 * if 'o' is NULL the command will operate on the dictionary associated with
 * the current database.
 *
 * When 'o' is not NULL the function assumes that the first argument in
 * the client arguments vector is a key so it skips it before iterating
 * in order to parse options.
 *
 * In the case of a Hash object the function returns both the field and value
 * of every element on the Hash. */
void scanGenericCommand(client *c, robj *o, unsigned long long cursor) {
    int i, j;
    list *keys = listCreate();
    listNode *node, *nextnode;
    long count = 10;
    sds pat = NULL;
    sds typename = NULL;
    int patlen = 0, use_pattern = 0;
    dict *ht;

    /* Object must be NULL (to iterate keys names), or the type of the object
     * must be Set, Sorted Set, or Hash. */
    serverAssert(o == NULL || o->type == OBJ_SET || o->type == OBJ_HASH ||
                o->type == OBJ_ZSET);

    /* Set i to the first option argument. The previous one is the cursor. */
    i = (o == NULL) ? 2 : 3; /* Skip the key argument if needed. */

    /* Step 1: Parse options. */
    while (i < c->argc) {
        j = c->argc - i;
        if (!strcasecmp(c->argv[i]->ptr, "count") && j >= 2) {
            if (getLongFromObjectOrReply(c, c->argv[i+1], &count, NULL)
                != C_OK)
            {
                goto cleanup;
            }

            if (count < 1) {
                addReplyErrorObject(c,shared.syntaxerr);
                goto cleanup;
            }

            i += 2;
        } else if (!strcasecmp(c->argv[i]->ptr, "match") && j >= 2) {
            pat = c->argv[i+1]->ptr;
            patlen = sdslen(pat);

            /* The pattern always matches if it is exactly "*", so it is
             * equivalent to disabling it. */
            use_pattern = !(patlen == 1 && pat[0] == '*');

            i += 2;
        } else if (!strcasecmp(c->argv[i]->ptr, "type") && o == NULL && j >= 2) {
            /* SCAN for a particular type only applies to the db dict */
            typename = c->argv[i+1]->ptr;
            i+= 2;
        } else {
            addReplyErrorObject(c,shared.syntaxerr);
            goto cleanup;
        }
    }

    /* Step 2: Iterate the collection.
     *
     * Note that if the object is encoded with a listpack, intset, or any other
     * representation that is not a hash table, we are sure that it is also
     * composed of a small number of elements. So to avoid taking state we
     * just return everything inside the object in a single call, setting the
     * cursor to zero to signal the end of the iteration. */

    /* Handle the case of a hash table. */
    ht = NULL;
    /* During main dictionary traversal in cluster mode, 48 lower bits in the cursor are used for positioning in the HT.
     * Following 14 bits are used for the slot number, ranging from 0 to 2^14-1.
     * Slot is always 0 at the start of iteration and can be incremented only in cluster mode. */
    int slot = getAndClearSlotIdFromCursor(&cursor);
    if (o == NULL) {
        ht = c->db->dict[slot];
    } else if (o->type == OBJ_SET && o->encoding == OBJ_ENCODING_HT) {
        ht = o->ptr;
    } else if (o->type == OBJ_HASH && o->encoding == OBJ_ENCODING_HT) {
        ht = o->ptr;
        count *= 2; /* We return key / value for this type. */
    } else if (o->type == OBJ_ZSET && o->encoding == OBJ_ENCODING_SKIPLIST) {
        zset *zs = o->ptr;
        ht = zs->dict;
        count *= 2; /* We return key / value for this type. */
    }

    if (ht) {
        void *privdata[2];
        /* We set the max number of iterations to ten times the specified
         * COUNT, so if the hash table is in a pathological state (very
         * sparsely populated) we avoid to block too much time at the cost
         * of returning no or very few elements. */
        long maxiterations = count*10;

        /* We pass two pointers to the callback: the list to which it will
         * add new elements, and the object containing the dictionary so that
         * it is possible to fetch more data in a type-dependent way. */
        privdata[0] = keys;
        privdata[1] = o;
        do {
            cursor = dictScan(ht, cursor, scanCallback, privdata);
            /* In cluster mode there is a separate dictionary for each slot.
             * If cursor is empty, we should try exploring next non-empty slot. */
            if (o == NULL && !cursor) {
                slot = dbGetNextNonEmptySlot(c->db, slot);
                ht = slot != -1 ? c->db->dict[slot] : NULL;
            }
        } while ((cursor || slot > 0) && /* Continue iteration if there are more slots to visit, or cursor hasn't reached the end of dict yet. */
                 maxiterations-- &&
                 listLength(keys) < (unsigned long) count);
        addSlotIdToCursor(slot, &cursor);
    } else if (o->type == OBJ_SET) {
        char *str;
        size_t len;
        int64_t llele;
        setTypeIterator *si = setTypeInitIterator(o);
        while (setTypeNext(si, &str, &len, &llele) != -1) {
            if (str == NULL) {
                listAddNodeTail(keys, createStringObjectFromLongLong(llele));
            } else {
                listAddNodeTail(keys, createStringObject(str, len));
            }
        }
        setTypeReleaseIterator(si);
        cursor = 0;
    } else if ((o->type == OBJ_HASH || o->type == OBJ_ZSET) &&
               o->encoding == OBJ_ENCODING_LISTPACK)
    {
        unsigned char *p = lpFirst(o->ptr);
        unsigned char *vstr;
        int64_t vlen;
        unsigned char intbuf[LP_INTBUF_SIZE];

        while(p) {
            vstr = lpGet(p,&vlen,intbuf);
            listAddNodeTail(keys, createStringObject((char*)vstr,vlen));
            p = lpNext(o->ptr,p);
        }
        cursor = 0;
    } else {
        serverPanic("Not handled encoding in SCAN.");
    }

    /* Step 3: Filter elements. */
    node = listFirst(keys);
    while (node) {
        robj *kobj = listNodeValue(node);
        nextnode = listNextNode(node);
        int filter = 0;

        /* Filter element if it does not match the pattern. */
        if (use_pattern) {
            if (sdsEncodedObject(kobj)) {
                if (!stringmatchlen(pat, patlen, kobj->ptr, sdslen(kobj->ptr), 0))
                    filter = 1;
            } else {
                char buf[LONG_STR_SIZE];
                int len;

                serverAssert(kobj->encoding == OBJ_ENCODING_INT);
                len = ll2string(buf,sizeof(buf),(long)kobj->ptr);
                if (!stringmatchlen(pat, patlen, buf, len, 0)) filter = 1;
            }
        }

        /* Filter an element if it isn't the type we want. */
        if (!filter && o == NULL && typename){
            robj* typecheck = lookupKeyReadWithFlags(c->db, kobj, LOOKUP_NOTOUCH);
            char* type = getObjectTypeName(typecheck);
            if (strcasecmp((char*) typename, type)) filter = 1;
        }

        /* Filter element if it is an expired key. */
        if (!filter && o == NULL && expireIfNeeded(c->db, kobj, 0)) filter = 1;

        /* Remove the element and its associated value if needed. */
        if (filter) {
            decrRefCount(kobj);
            listDelNode(keys, node);
        }

        /* If this is a hash or a sorted set, we have a flat list of
         * key-value elements, so if this element was filtered, remove the
         * value, or skip it if it was not filtered: we only match keys. */
        if (o && (o->type == OBJ_ZSET || o->type == OBJ_HASH)) {
            node = nextnode;
            serverAssert(node); /* assertion for valgrind (avoid NPD) */
            nextnode = listNextNode(node);
            if (filter) {
                kobj = listNodeValue(node);
                decrRefCount(kobj);
                listDelNode(keys, node);
            }
        }
        node = nextnode;
    }

    /* Step 4: Reply to the client. */
    addReplyArrayLen(c, 2);
    addReplyBulkLongLong(c,cursor);

    addReplyArrayLen(c, listLength(keys));
    while ((node = listFirst(keys)) != NULL) {
        robj *kobj = listNodeValue(node);
        addReplyBulk(c, kobj);
        decrRefCount(kobj);
        listDelNode(keys, node);
    }

cleanup:
    listSetFreeMethod(keys,decrRefCountVoid);
    listRelease(keys);
}

void addSlotIdToCursor(int slot, unsigned long long int *cursor) {
    if (!server.cluster_enabled) return;
    /* Slot id can be -1 when iteration is over and there are no more slots to visit. */
    if (slot < 0) return;
    *cursor = (*cursor << CLUSTER_SLOT_MASK_BITS) | slot;
}

int getAndClearSlotIdFromCursor(unsigned long long int *cursor) {
    if (!server.cluster_enabled) return 0;
    int slot = (int) (*cursor & CLUSTER_SLOT_MASK);
    *cursor = ((*cursor) & ~CLUSTER_SLOT_MASK) >> CLUSTER_SLOT_MASK_BITS;
    return slot;
}

/* The SCAN command completely relies on scanGenericCommand. */
void scanCommand(client *c) {
    unsigned long long cursor;
    if (parseScanCursorOrReply(c,c->argv[1],&cursor) == C_ERR) return;
    scanGenericCommand(c,NULL,cursor);
}

void dbsizeCommand(client *c) {
    redisDb *db = c->db;
    unsigned long long int size = dbSize(db);
    addReplyLongLong(c, size);
}

unsigned long long int dbSize(redisDb *db) {
    return db->key_count;
}

unsigned long dbSlots(redisDb *db) {
    unsigned long slots = 0;
    dict *d;
    dbIterator dbit;
    dbIteratorInit(&dbit, db);
    while ((d = dbIteratorNextDict(&dbit))) {
        slots += dictSlots(d);
    }
    return slots;
}

void lastsaveCommand(client *c) {
    addReplyLongLong(c,server.lastsave);
}

char* getObjectTypeName(robj *o) {
    char* type;
    if (o == NULL) {
        type = "none";
    } else {
        switch(o->type) {
        case OBJ_STRING: type = "string"; break;
        case OBJ_LIST: type = "list"; break;
        case OBJ_SET: type = "set"; break;
        case OBJ_ZSET: type = "zset"; break;
        case OBJ_HASH: type = "hash"; break;
        case OBJ_STREAM: type = "stream"; break;
        case OBJ_MODULE: {
            moduleValue *mv = o->ptr;
            type = mv->type->name;
        }; break;
        default: type = "unknown"; break;
        }
    }
    return type;
}

void typeCommand(client *c) {
    robj *o;
    o = lookupKeyReadWithFlags(c->db,c->argv[1],LOOKUP_NOTOUCH);
    addReplyStatus(c, getObjectTypeName(o));
}

void shutdownCommand(client *c) {
    int flags = SHUTDOWN_NOFLAGS;
    int abort = 0;
    for (int i = 1; i < c->argc; i++) {
        if (!strcasecmp(c->argv[i]->ptr,"nosave")) {
            flags |= SHUTDOWN_NOSAVE;
        } else if (!strcasecmp(c->argv[i]->ptr,"save")) {
            flags |= SHUTDOWN_SAVE;
        } else if (!strcasecmp(c->argv[i]->ptr, "now")) {
            flags |= SHUTDOWN_NOW;
        } else if (!strcasecmp(c->argv[i]->ptr, "force")) {
            flags |= SHUTDOWN_FORCE;
        } else if (!strcasecmp(c->argv[i]->ptr, "abort")) {
            abort = 1;
        } else {
            addReplyErrorObject(c,shared.syntaxerr);
            return;
        }
    }
    if ((abort && flags != SHUTDOWN_NOFLAGS) ||
        (flags & SHUTDOWN_NOSAVE && flags & SHUTDOWN_SAVE))
    {
        /* Illegal combo. */
        addReplyErrorObject(c,shared.syntaxerr);
        return;
    }

    if (abort) {
        if (abortShutdown() == C_OK)
            addReply(c, shared.ok);
        else
            addReplyError(c, "No shutdown in progress.");
        return;
    }

    if (!(flags & SHUTDOWN_NOW) && c->flags & CLIENT_DENY_BLOCKING) {
        addReplyError(c, "SHUTDOWN without NOW or ABORT isn't allowed for DENY BLOCKING client");
        return;
    }

    if (!(flags & SHUTDOWN_NOSAVE) && isInsideYieldingLongCommand()) {
        /* Script timed out. Shutdown allowed only with the NOSAVE flag. See
         * also processCommand where these errors are returned. */
        if (server.busy_module_yield_flags && server.busy_module_yield_reply) {
            addReplyErrorFormat(c, "-BUSY %s", server.busy_module_yield_reply);
        } else if (server.busy_module_yield_flags) {
            addReplyErrorObject(c, shared.slowmoduleerr);
        } else if (scriptIsEval()) {
            addReplyErrorObject(c, shared.slowevalerr);
        } else {
            addReplyErrorObject(c, shared.slowscripterr);
        }
        return;
    }

    blockClientShutdown(c);
    if (prepareForShutdown(flags) == C_OK) exit(0);
    /* If we're here, then shutdown is ongoing (the client is still blocked) or
     * failed (the client has received an error). */
}

void renameGenericCommand(client *c, int nx) {
    robj *o;
    long long expire;
    int samekey = 0;

    /* When source and dest key is the same, no operation is performed,
     * if the key exists, however we still return an error on unexisting key. */
    if (sdscmp(c->argv[1]->ptr,c->argv[2]->ptr) == 0) samekey = 1;

    if ((o = lookupKeyWriteOrReply(c,c->argv[1],shared.nokeyerr)) == NULL)
        return;

    if (samekey) {
        addReply(c,nx ? shared.czero : shared.ok);
        return;
    }

    incrRefCount(o);
    expire = getExpire(c->db,c->argv[1]);
    if (lookupKeyWrite(c->db,c->argv[2]) != NULL) {
        if (nx) {
            decrRefCount(o);
            addReply(c,shared.czero);
            return;
        }
        /* Overwrite: delete the old key before creating the new one
         * with the same name. */
        dbDelete(c->db,c->argv[2]);
    }
    dbAdd(c->db,c->argv[2],o);
    if (expire != -1) setExpire(c,c->db,c->argv[2],expire);
    dbDelete(c->db,c->argv[1]);
    signalModifiedKey(c,c->db,c->argv[1]);
    signalModifiedKey(c,c->db,c->argv[2]);
    notifyKeyspaceEvent(NOTIFY_GENERIC,"rename_from",
        c->argv[1],c->db->id);
    notifyKeyspaceEvent(NOTIFY_GENERIC,"rename_to",
        c->argv[2],c->db->id);
    server.dirty++;
    addReply(c,nx ? shared.cone : shared.ok);
}

void renameCommand(client *c) {
    renameGenericCommand(c,0);
}

void renamenxCommand(client *c) {
    renameGenericCommand(c,1);
}

void moveCommand(client *c) {
    robj *o;
    redisDb *src, *dst;
    int srcid, dbid;
    long long expire;

    if (server.cluster_enabled) {
        addReplyError(c,"MOVE is not allowed in cluster mode");
        return;
    }

    /* Obtain source and target DB pointers */
    src = c->db;
    srcid = c->db->id;

    if (getIntFromObjectOrReply(c, c->argv[2], &dbid, NULL) != C_OK)
        return;

    if (selectDb(c,dbid) == C_ERR) {
        addReplyError(c,"DB index is out of range");
        return;
    }
    dst = c->db;
    selectDb(c,srcid); /* Back to the source DB */

    /* If the user is moving using as target the same
     * DB as the source DB it is probably an error. */
    if (src == dst) {
        addReplyErrorObject(c,shared.sameobjecterr);
        return;
    }

    /* Check if the element exists and get a reference */
    o = lookupKeyWrite(c->db,c->argv[1]);
    if (!o) {
        addReply(c,shared.czero);
        return;
    }
    expire = getExpire(c->db,c->argv[1]);

    /* Return zero if the key already exists in the target DB */
    if (lookupKeyWrite(dst,c->argv[1]) != NULL) {
        addReply(c,shared.czero);
        return;
    }
    dbAdd(dst,c->argv[1],o);
    if (expire != -1) setExpire(c,dst,c->argv[1],expire);
    incrRefCount(o);

    /* OK! key moved, free the entry in the source DB */
    dbDelete(src,c->argv[1]);
    signalModifiedKey(c,src,c->argv[1]);
    signalModifiedKey(c,dst,c->argv[1]);
    notifyKeyspaceEvent(NOTIFY_GENERIC,
                "move_from",c->argv[1],src->id);
    notifyKeyspaceEvent(NOTIFY_GENERIC,
                "move_to",c->argv[1],dst->id);

    server.dirty++;
    addReply(c,shared.cone);
}

void copyCommand(client *c) {
    robj *o;
    redisDb *src, *dst;
    int srcid, dbid;
    long long expire;
    int j, replace = 0, delete = 0;

    /* Obtain source and target DB pointers 
     * Default target DB is the same as the source DB 
     * Parse the REPLACE option and targetDB option. */
    src = c->db;
    dst = c->db;
    srcid = c->db->id;
    dbid = c->db->id;
    for (j = 3; j < c->argc; j++) {
        int additional = c->argc - j - 1;
        if (!strcasecmp(c->argv[j]->ptr,"replace")) {
            replace = 1;
        } else if (!strcasecmp(c->argv[j]->ptr, "db") && additional >= 1) {
            if (getIntFromObjectOrReply(c, c->argv[j+1], &dbid, NULL) != C_OK)
                return;

            if (selectDb(c, dbid) == C_ERR) {
                addReplyError(c,"DB index is out of range");
                return;
            }
            dst = c->db;
            selectDb(c,srcid); /* Back to the source DB */
            j++; /* Consume additional arg. */
        } else {
            addReplyErrorObject(c,shared.syntaxerr);
            return;
        }
    }

    if ((server.cluster_enabled == 1) && (srcid != 0 || dbid != 0)) {
        addReplyError(c,"Copying to another database is not allowed in cluster mode");
        return;
    }

    /* If the user select the same DB as
     * the source DB and using newkey as the same key
     * it is probably an error. */
    robj *key = c->argv[1];
    robj *newkey = c->argv[2];
    if (src == dst && (sdscmp(key->ptr, newkey->ptr) == 0)) {
        addReplyErrorObject(c,shared.sameobjecterr);
        return;
    }

    /* Check if the element exists and get a reference */
    o = lookupKeyRead(c->db, key);
    if (!o) {
        addReply(c,shared.czero);
        return;
    }
    expire = getExpire(c->db,key);

    /* Return zero if the key already exists in the target DB. 
     * If REPLACE option is selected, delete newkey from targetDB. */
    if (lookupKeyWrite(dst,newkey) != NULL) {
        if (replace) {
            delete = 1;
        } else {
            addReply(c,shared.czero);
            return;
        }
    }

    /* Duplicate object according to object's type. */
    robj *newobj;
    switch(o->type) {
        case OBJ_STRING: newobj = dupStringObject(o); break;
        case OBJ_LIST: newobj = listTypeDup(o); break;
        case OBJ_SET: newobj = setTypeDup(o); break;
        case OBJ_ZSET: newobj = zsetDup(o); break;
        case OBJ_HASH: newobj = hashTypeDup(o); break;
        case OBJ_STREAM: newobj = streamDup(o); break;
        case OBJ_MODULE:
            newobj = moduleTypeDupOrReply(c, key, newkey, dst->id, o);
            if (!newobj) return;
            break;
        default:
            addReplyError(c, "unknown type object");
            return;
    }

    if (delete) {
        dbDelete(dst,newkey);
    }

    dbAdd(dst,newkey,newobj);
    if (expire != -1) setExpire(c, dst, newkey, expire);

    /* OK! key copied */
    signalModifiedKey(c,dst,c->argv[2]);
    notifyKeyspaceEvent(NOTIFY_GENERIC,"copy_to",c->argv[2],dst->id);

    server.dirty++;
    addReply(c,shared.cone);
}

/* Helper function for dbSwapDatabases(): scans the list of keys that have
 * one or more blocked clients for B[LR]POP or other blocking commands
 * and signal the keys as ready if they are of the right type. See the comment
 * where the function is used for more info. */
void scanDatabaseForReadyKeys(redisDb *db) {
    dictEntry *de;
    dictIterator *di = dictGetSafeIterator(db->blocking_keys);
    while((de = dictNext(di)) != NULL) {
        robj *key = dictGetKey(de);
        dictEntry *kde = dictFind(db->dict[getKeySlot(key->ptr)], key->ptr);
        if (kde) {
            robj *value = dictGetVal(kde);
            signalKeyAsReady(db, key, value->type);
        }
    }
    dictReleaseIterator(di);
}

/* Since we are unblocking XREADGROUP clients in the event the
 * key was deleted/overwritten we must do the same in case the
 * database was flushed/swapped. */
void scanDatabaseForDeletedKeys(redisDb *emptied, redisDb *replaced_with) {
    dictEntry *de;
    dictIterator *di = dictGetSafeIterator(emptied->blocking_keys);
    while((de = dictNext(di)) != NULL) {
        robj *key = dictGetKey(de);
        int existed = 0, exists = 0;
        int original_type = -1, curr_type = -1;

        dictEntry *kde = dictFind(emptied->dict[getKeySlot(key->ptr)], key->ptr);
        if (kde) {
            robj *value = dictGetVal(kde);
            original_type = value->type;
            existed = 1;
        }

        if (replaced_with) {
            kde = dictFind(replaced_with->dict[getKeySlot(key->ptr)], key->ptr);
            if (kde) {
                robj *value = dictGetVal(kde);
                curr_type = value->type;
                exists = 1;
            }
        }
        /* We want to try to unblock any client using a blocking XREADGROUP */
        if ((existed && !exists) || original_type != curr_type)
            signalDeletedKeyAsReady(emptied, key, original_type);
    }
    dictReleaseIterator(di);
}

/* Swap two databases at runtime so that all clients will magically see
 * the new database even if already connected. Note that the client
 * structure c->db points to a given DB, so we need to be smarter and
 * swap the underlying referenced structures, otherwise we would need
 * to fix all the references to the Redis DB structure.
 *
 * Returns C_ERR if at least one of the DB ids are out of range, otherwise
 * C_OK is returned. */
int dbSwapDatabases(int id1, int id2) {
    if (id1 < 0 || id1 >= server.dbnum ||
        id2 < 0 || id2 >= server.dbnum) return C_ERR;
    if (id1 == id2) return C_OK;
    redisDb aux = server.db[id1];
    redisDb *db1 = &server.db[id1], *db2 = &server.db[id2];

    /* Swapdb should make transaction fail if there is any
     * client watching keys */
    touchAllWatchedKeysInDb(db1, db2);
    touchAllWatchedKeysInDb(db2, db1);

    /* Try to unblock any XREADGROUP clients if the key no longer exists. */
    scanDatabaseForDeletedKeys(db1, db2);
    scanDatabaseForDeletedKeys(db2, db1);

    /* Swap hash tables. Note that we don't swap blocking_keys,
     * ready_keys and watched_keys, since we want clients to
     * remain in the same DB they were. */
    db1->dict = db2->dict;
    db1->expires = db2->expires;
    db1->avg_ttl = db2->avg_ttl;
    db1->expires_cursor = db2->expires_cursor;
    db1->resize_cursor = db2->resize_cursor;
    db1->dict_count = db2->dict_count;
    db1->key_count = db2->key_count;
    db1->slot_size_index = db2->slot_size_index;

    db2->dict = aux.dict;
    db2->expires = aux.expires;
    db2->avg_ttl = aux.avg_ttl;
    db2->expires_cursor = aux.expires_cursor;
    db2->resize_cursor = aux.resize_cursor;
    db2->dict_count = aux.dict_count;
    db2->key_count = aux.key_count;
    db2->slot_size_index = aux.slot_size_index;

    /* Now we need to handle clients blocked on lists: as an effect
     * of swapping the two DBs, a client that was waiting for list
     * X in a given DB, may now actually be unblocked if X happens
     * to exist in the new version of the DB, after the swap.
     *
     * However normally we only do this check for efficiency reasons
     * in dbAdd() when a list is created. So here we need to rescan
     * the list of clients blocked on lists and signal lists as ready
     * if needed. */
    scanDatabaseForReadyKeys(db1);
    scanDatabaseForReadyKeys(db2);
    return C_OK;
}

/* Logically, this discards (flushes) the old main database, and apply the newly loaded
 * database (temp) as the main (active) database, the actual freeing of old database
 * (which will now be placed in the temp one) is done later. */
void swapMainDbWithTempDb(redisDb *tempDb) {
    for (int i=0; i<server.dbnum; i++) {
        redisDb aux = server.db[i];
        redisDb *activedb = &server.db[i], *newdb = &tempDb[i];

        /* Swapping databases should make transaction fail if there is any
         * client watching keys. */
        touchAllWatchedKeysInDb(activedb, newdb);

        /* Try to unblock any XREADGROUP clients if the key no longer exists. */
        scanDatabaseForDeletedKeys(activedb, newdb);

        /* Swap hash tables. Note that we don't swap blocking_keys,
         * ready_keys and watched_keys, since clients 
         * remain in the same DB they were. */
        activedb->dict = newdb->dict;
        activedb->expires = newdb->expires;
        activedb->avg_ttl = newdb->avg_ttl;
        activedb->expires_cursor = newdb->expires_cursor;
        activedb->resize_cursor = newdb->resize_cursor;
        activedb->dict_count = newdb->dict_count;
        activedb->key_count = newdb->key_count;
        activedb->slot_size_index = newdb->slot_size_index;

        newdb->dict = aux.dict;
        newdb->expires = aux.expires;
        newdb->avg_ttl = aux.avg_ttl;
        newdb->expires_cursor = aux.expires_cursor;
        newdb->resize_cursor = aux.resize_cursor;
        newdb->dict_count = aux.dict_count;
        newdb->key_count = aux.key_count;
        newdb->slot_size_index = aux.slot_size_index;

        /* Now we need to handle clients blocked on lists: as an effect
         * of swapping the two DBs, a client that was waiting for list
         * X in a given DB, may now actually be unblocked if X happens
         * to exist in the new version of the DB, after the swap.
         *
         * However normally we only do this check for efficiency reasons
         * in dbAdd() when a list is created. So here we need to rescan
         * the list of clients blocked on lists and signal lists as ready
         * if needed. */
        scanDatabaseForReadyKeys(activedb);
    }

    trackingInvalidateKeysOnFlush(1);
    flushSlaveKeysWithExpireList();
}

/* SWAPDB db1 db2 */
void swapdbCommand(client *c) {
    int id1, id2;

    /* Not allowed in cluster mode: we have just DB 0 there. */
    if (server.cluster_enabled) {
        addReplyError(c,"SWAPDB is not allowed in cluster mode");
        return;
    }

    /* Get the two DBs indexes. */
    if (getIntFromObjectOrReply(c, c->argv[1], &id1,
        "invalid first DB index") != C_OK)
        return;

    if (getIntFromObjectOrReply(c, c->argv[2], &id2,
        "invalid second DB index") != C_OK)
        return;

    /* Swap... */
    if (dbSwapDatabases(id1,id2) == C_ERR) {
        addReplyError(c,"DB index is out of range");
        return;
    } else {
        RedisModuleSwapDbInfo si = {REDISMODULE_SWAPDBINFO_VERSION,id1,id2};
        moduleFireServerEvent(REDISMODULE_EVENT_SWAPDB,0,&si);
        server.dirty++;
        addReply(c,shared.ok);
    }
}

/*-----------------------------------------------------------------------------
 * Expires API
 *----------------------------------------------------------------------------*/

int removeExpire(redisDb *db, robj *key) {
    /* An expire may only be removed if there is a corresponding entry in the
     * main dict. Otherwise, the key will never be freed. */
    serverAssertWithInfo(NULL,key,dictFind(db->dict[getKeySlot(key->ptr)], key->ptr) != NULL);
    return dictDelete(db->expires,key->ptr) == DICT_OK;
}

/* Set an expire to the specified key. If the expire is set in the context
 * of an user calling a command 'c' is the client, otherwise 'c' is set
 * to NULL. The 'when' parameter is the absolute unix time in milliseconds
 * after which the key will no longer be considered valid. */
void setExpire(client *c, redisDb *db, robj *key, long long when) {
    dictEntry *kde, *de;

    /* Reuse the sds from the main dict in the expire dict */
    kde = dictFind(db->dict[getKeySlot(key->ptr)], key->ptr);
    serverAssertWithInfo(NULL,key,kde != NULL);
    de = dictAddOrFind(db->expires,dictGetKey(kde));
    dictSetSignedIntegerVal(de,when);

    int writable_slave = server.masterhost && server.repl_slave_ro == 0;
    if (c && writable_slave && !(c->flags & CLIENT_MASTER))
        rememberSlaveKeyWithExpire(db,key);
}

/* Return the expire time of the specified key, or -1 if no expire
 * is associated with this key (i.e. the key is non volatile) */
long long getExpire(redisDb *db, robj *key) {
    dictEntry *de;

    /* No expire? return ASAP */
    if (dictSize(db->expires) == 0 ||
       (de = dictFind(db->expires,key->ptr)) == NULL) return -1;

    /* The entry was found in the expire dict, this means it should also
     * be present in the main dict (safety check). */
    serverAssertWithInfo(NULL,key, dictFind(db->dict[getKeySlot(key->ptr)], key->ptr) != NULL);
    return dictGetSignedIntegerVal(de);
}

/* Delete the specified expired key and propagate expire. */
void deleteExpiredKeyAndPropagate(redisDb *db, robj *keyobj) {
    mstime_t expire_latency;
    latencyStartMonitor(expire_latency);
    dbGenericDelete(db,keyobj,server.lazyfree_lazy_expire,DB_FLAG_KEY_EXPIRED);
    latencyEndMonitor(expire_latency);
    latencyAddSampleIfNeeded("expire-del",expire_latency);
    notifyKeyspaceEvent(NOTIFY_EXPIRED,"expired",keyobj,db->id);
    signalModifiedKey(NULL, db, keyobj);
    propagateDeletion(db,keyobj,server.lazyfree_lazy_expire);
    server.stat_expiredkeys++;
}

/* Propagate expires into slaves and the AOF file.
 * When a key expires in the master, a DEL operation for this key is sent
 * to all the slaves and the AOF file if enabled.
 *
 * This way the key expiry is centralized in one place, and since both
 * AOF and the master->slave link guarantee operation ordering, everything
 * will be consistent even if we allow write operations against expiring
 * keys.
 *
 * This function may be called from:
 * 1. Within call(): Example: Lazy-expire on key access.
 *    In this case the caller doesn't have to do anything
 *    because call() handles server.also_propagate(); or
 * 2. Outside of call(): Example: Active-expire, eviction.
 *    In this the caller must remember to call
 *    postExecutionUnitOperations, preferably just after a
 *    single deletion batch, so that DELs will NOT be wrapped
 *    in MULTI/EXEC */
void propagateDeletion(redisDb *db, robj *key, int lazy) {
    robj *argv[2];

    argv[0] = lazy ? shared.unlink : shared.del;
    argv[1] = key;
    incrRefCount(argv[0]);
    incrRefCount(argv[1]);

    /* If the master decided to expire a key we must propagate it to replicas no matter what..
     * Even if module executed a command without asking for propagation. */
    int prev_replication_allowed = server.replication_allowed;
    server.replication_allowed = 1;
    alsoPropagate(db->id,argv,2,PROPAGATE_AOF|PROPAGATE_REPL);
    server.replication_allowed = prev_replication_allowed;

    decrRefCount(argv[0]);
    decrRefCount(argv[1]);
}

/* Check if the key is expired. */
int keyIsExpired(redisDb *db, robj *key) {
    /* Don't expire anything while loading. It will be done later. */
    if (server.loading) return 0;

    mstime_t when = getExpire(db,key);
    mstime_t now;

    if (when < 0) return 0; /* No expire for this key */

    now = commandTimeSnapshot();

    /* The key expired if the current (virtual or real) time is greater
     * than the expire time of the key. */
    return now > when;
}

/* This function is called when we are going to perform some operation
 * in a given key, but such key may be already logically expired even if
 * it still exists in the database. The main way this function is called
 * is via lookupKey*() family of functions.
 *
 * The behavior of the function depends on the replication role of the
 * instance, because by default replicas do not delete expired keys. They
 * wait for DELs from the master for consistency matters. However even
 * replicas will try to have a coherent return value for the function,
 * so that read commands executed in the replica side will be able to
 * behave like if the key is expired even if still present (because the
 * master has yet to propagate the DEL).
 *
 * In masters as a side effect of finding a key which is expired, such
 * key will be evicted from the database. Also this may trigger the
 * propagation of a DEL/UNLINK command in AOF / replication stream.
 *
 * On replicas, this function does not delete expired keys by default, but
 * it still returns 1 if the key is logically expired. To force deletion
 * of logically expired keys even on replicas, use the EXPIRE_FORCE_DELETE_EXPIRED
 * flag. Note though that if the current client is executing
 * replicated commands from the master, keys are never considered expired.
 *
 * On the other hand, if you just want expiration check, but need to avoid
 * the actual key deletion and propagation of the deletion, use the
 * EXPIRE_AVOID_DELETE_EXPIRED flag.
 *
 * The return value of the function is 0 if the key is still valid,
 * otherwise the function returns 1 if the key is expired. */
int expireIfNeeded(redisDb *db, robj *key, int flags) {
    if (server.lazy_expire_disabled) return 0;
    if (!keyIsExpired(db,key)) return 0;

    /* If we are running in the context of a replica, instead of
     * evicting the expired key from the database, we return ASAP:
     * the replica key expiration is controlled by the master that will
     * send us synthesized DEL operations for expired keys. The
     * exception is when write operations are performed on writable
     * replicas.
     *
     * Still we try to return the right information to the caller,
     * that is, 0 if we think the key should be still valid, 1 if
     * we think the key is expired at this time.
     *
     * When replicating commands from the master, keys are never considered
     * expired. */
    if (server.masterhost != NULL) {
        if (server.current_client && (server.current_client->flags & CLIENT_MASTER)) return 0;
        if (!(flags & EXPIRE_FORCE_DELETE_EXPIRED)) return 1;
    }

    /* In some cases we're explicitly instructed to return an indication of a
     * missing key without actually deleting it, even on masters. */
    if (flags & EXPIRE_AVOID_DELETE_EXPIRED)
        return 1;

    /* If 'expire' action is paused, for whatever reason, then don't expire any key.
     * Typically, at the end of the pause we will properly expire the key OR we
     * will have failed over and the new primary will send us the expire. */
    if (isPausedActionsWithUpdate(PAUSE_ACTION_EXPIRE)) return 1;

    /* Delete the key */
    deleteExpiredKeyAndPropagate(db,key);
    return 1;
}

/* Increases size of the main db to match desired number. In cluster mode resizes all individual dictionaries for slots that
 * this node owns. */
void expandDb(const redisDb *db, uint64_t db_size) {
    if (server.cluster_enabled) {
        for (int i = 0; i < CLUSTER_SLOTS; i++) {
            if (clusterNodeGetSlotBit(server.cluster->myself, i)) {
                /* We don't know exact number of keys that would fall into each slot, but we can approximate it, assuming even distribution. */
                dictExpand(db->dict[i], (db_size / server.cluster->myself->numslots));
            }
        }
    } else {
        dictExpand(db->dict[0], db_size);
    }
}

/* -----------------------------------------------------------------------------
 * API to get key arguments from commands
 * ---------------------------------------------------------------------------*/

/* Prepare the getKeysResult struct to hold numkeys, either by using the
 * pre-allocated keysbuf or by allocating a new array on the heap.
 *
 * This function must be called at least once before starting to populate
 * the result, and can be called repeatedly to enlarge the result array.
 */
keyReference *getKeysPrepareResult(getKeysResult *result, int numkeys) {
    /* GETKEYS_RESULT_INIT initializes keys to NULL, point it to the pre-allocated stack
     * buffer here. */
    if (!result->keys) {
        serverAssert(!result->numkeys);
        result->keys = result->keysbuf;
    }

    /* Resize if necessary */
    if (numkeys > result->size) {
        if (result->keys != result->keysbuf) {
            /* We're not using a static buffer, just (re)alloc */
            result->keys = zrealloc(result->keys, numkeys * sizeof(keyReference));
        } else {
            /* We are using a static buffer, copy its contents */
            result->keys = zmalloc(numkeys * sizeof(keyReference));
            if (result->numkeys)
                memcpy(result->keys, result->keysbuf, result->numkeys * sizeof(keyReference));
        }
        result->size = numkeys;
    }

    return result->keys;
}

/* Returns a bitmask with all the flags found in any of the key specs of the command.
 * The 'inv' argument means we'll return a mask with all flags that are missing in at least one spec. */
int64_t getAllKeySpecsFlags(struct redisCommand *cmd, int inv) {
    int64_t flags = 0;
    for (int j = 0; j < cmd->key_specs_num; j++) {
        keySpec *spec = cmd->key_specs + j;
        flags |= inv? ~spec->flags : spec->flags;
    }
    return flags;
}

/* Fetch the keys based of the provided key specs. Returns the number of keys found, or -1 on error.
 * There are several flags that can be used to modify how this function finds keys in a command.
 * 
 * GET_KEYSPEC_INCLUDE_NOT_KEYS: Return 'fake' keys as if they were keys.
 * GET_KEYSPEC_RETURN_PARTIAL:   Skips invalid and incomplete keyspecs but returns the keys
 *                               found in other valid keyspecs. 
 */
int getKeysUsingKeySpecs(struct redisCommand *cmd, robj **argv, int argc, int search_flags, getKeysResult *result) {
    int j, i, k = 0, last, first, step;
    keyReference *keys;

    for (j = 0; j < cmd->key_specs_num; j++) {
        keySpec *spec = cmd->key_specs + j;
        serverAssert(spec->begin_search_type != KSPEC_BS_INVALID);
        /* Skip specs that represent 'fake' keys */
        if ((spec->flags & CMD_KEY_NOT_KEY) && !(search_flags & GET_KEYSPEC_INCLUDE_NOT_KEYS)) {
            continue;
        }

        first = 0;
        if (spec->begin_search_type == KSPEC_BS_INDEX) {
            first = spec->bs.index.pos;
        } else if (spec->begin_search_type == KSPEC_BS_KEYWORD) {
            int start_index = spec->bs.keyword.startfrom > 0 ? spec->bs.keyword.startfrom : argc+spec->bs.keyword.startfrom;
            int end_index = spec->bs.keyword.startfrom > 0 ? argc-1: 1;
            for (i = start_index; i != end_index; i = start_index <= end_index ? i + 1 : i - 1) {
                if (i >= argc || i < 1)
                    break;
                if (!strcasecmp((char*)argv[i]->ptr,spec->bs.keyword.keyword)) {
                    first = i+1;
                    break;
                }
            }
            /* keyword not found */
            if (!first) {
                continue;
            }
        } else {
            /* unknown spec */
            goto invalid_spec;
        }

        if (spec->find_keys_type == KSPEC_FK_RANGE) {
            step = spec->fk.range.keystep;
            if (spec->fk.range.lastkey >= 0) {
                last = first + spec->fk.range.lastkey;
            } else {
                if (!spec->fk.range.limit) {
                    last = argc + spec->fk.range.lastkey;
                } else {
                    serverAssert(spec->fk.range.lastkey == -1);
                    last = first + ((argc-first)/spec->fk.range.limit + spec->fk.range.lastkey);
                }
            }
        } else if (spec->find_keys_type == KSPEC_FK_KEYNUM) {
            step = spec->fk.keynum.keystep;
            long long numkeys;
            if (spec->fk.keynum.keynumidx >= argc)
                goto invalid_spec;

            sds keynum_str = argv[first + spec->fk.keynum.keynumidx]->ptr;
            if (!string2ll(keynum_str,sdslen(keynum_str),&numkeys) || numkeys < 0) {
                /* Unable to parse the numkeys argument or it was invalid */
                goto invalid_spec;
            }

            first += spec->fk.keynum.firstkey;
            last = first + (int)numkeys-1;
        } else {
            /* unknown spec */
            goto invalid_spec;
        }

        int count = ((last - first)+1);
        keys = getKeysPrepareResult(result, count);

        /* First or last is out of bounds, which indicates a syntax error */
        if (last >= argc || last < first || first >= argc) {
            goto invalid_spec;
        }

        for (i = first; i <= last; i += step) {
            if (i >= argc || i < first) {
                /* Modules commands, and standard commands with a not fixed number
                 * of arguments (negative arity parameter) do not have dispatch
                 * time arity checks, so we need to handle the case where the user
                 * passed an invalid number of arguments here. In this case we
                 * return no keys and expect the command implementation to report
                 * an arity or syntax error. */
                if (cmd->flags & CMD_MODULE || cmd->arity < 0) {
                    continue;
                } else {
                    serverPanic("Redis built-in command declared keys positions not matching the arity requirements.");
                }
            }
            keys[k].pos = i;
            keys[k++].flags = spec->flags;
        }

        /* Handle incomplete specs (only after we added the current spec
         * to `keys`, just in case GET_KEYSPEC_RETURN_PARTIAL was given) */
        if (spec->flags & CMD_KEY_INCOMPLETE) {
            goto invalid_spec;
        }

        /* Done with this spec */
        continue;

invalid_spec:
        if (search_flags & GET_KEYSPEC_RETURN_PARTIAL) {
            continue;
        } else {
            result->numkeys = 0;
            return -1;
        }
    }

    result->numkeys = k;
    return k;
}

/* Return all the arguments that are keys in the command passed via argc / argv. 
 * This function will eventually replace getKeysFromCommand.
 *
 * The command returns the positions of all the key arguments inside the array,
 * so the actual return value is a heap allocated array of integers. The
 * length of the array is returned by reference into *numkeys.
 * 
 * Along with the position, this command also returns the flags that are
 * associated with how Redis will access the key.
 *
 * 'cmd' must be point to the corresponding entry into the redisCommand
 * table, according to the command name in argv[0]. */
int getKeysFromCommandWithSpecs(struct redisCommand *cmd, robj **argv, int argc, int search_flags, getKeysResult *result) {
    /* The command has at least one key-spec not marked as NOT_KEY */
    int has_keyspec = (getAllKeySpecsFlags(cmd, 1) & CMD_KEY_NOT_KEY);
    /* The command has at least one key-spec marked as VARIABLE_FLAGS */
    int has_varflags = (getAllKeySpecsFlags(cmd, 0) & CMD_KEY_VARIABLE_FLAGS);

    /* We prefer key-specs if there are any, and their flags are reliable. */
    if (has_keyspec && !has_varflags) {
        int ret = getKeysUsingKeySpecs(cmd,argv,argc,search_flags,result);
        if (ret >= 0)
            return ret;
        /* If the specs returned with an error (probably an INVALID or INCOMPLETE spec),
         * fallback to the callback method. */
    }

    /* Resort to getkeys callback methods. */
    if (cmd->flags & CMD_MODULE_GETKEYS)
        return moduleGetCommandKeysViaAPI(cmd,argv,argc,result);

    /* We use native getkeys as a last resort, since not all these native getkeys provide
     * flags properly (only the ones that correspond to INVALID, INCOMPLETE or VARIABLE_FLAGS do.*/
    if (cmd->getkeys_proc)
        return cmd->getkeys_proc(cmd,argv,argc,result);
    return 0;
}

/* This function returns a sanity check if the command may have keys. */
int doesCommandHaveKeys(struct redisCommand *cmd) {
    return cmd->getkeys_proc ||                                 /* has getkeys_proc (non modules) */
        (cmd->flags & CMD_MODULE_GETKEYS) ||                    /* module with GETKEYS */
        (getAllKeySpecsFlags(cmd, 1) & CMD_KEY_NOT_KEY);        /* has at least one key-spec not marked as NOT_KEY */
}

/* A simplified channel spec table that contains all of the redis commands
 * and which channels they have and how they are accessed. */
typedef struct ChannelSpecs {
    redisCommandProc *proc; /* Command procedure to match against */
    uint64_t flags;         /* CMD_CHANNEL_* flags for this command */
    int start;              /* The initial position of the first channel */
    int count;              /* The number of channels, or -1 if all remaining
                             * arguments are channels. */
} ChannelSpecs;

ChannelSpecs commands_with_channels[] = {
    {subscribeCommand, CMD_CHANNEL_SUBSCRIBE, 1, -1},
    {ssubscribeCommand, CMD_CHANNEL_SUBSCRIBE, 1, -1},
    {unsubscribeCommand, CMD_CHANNEL_UNSUBSCRIBE, 1, -1},
    {sunsubscribeCommand, CMD_CHANNEL_UNSUBSCRIBE, 1, -1},
    {psubscribeCommand, CMD_CHANNEL_PATTERN | CMD_CHANNEL_SUBSCRIBE, 1, -1},
    {punsubscribeCommand, CMD_CHANNEL_PATTERN | CMD_CHANNEL_UNSUBSCRIBE, 1, -1},
    {publishCommand, CMD_CHANNEL_PUBLISH, 1, 1},
    {spublishCommand, CMD_CHANNEL_PUBLISH, 1, 1},
    {NULL,0} /* Terminator. */
};

/* Returns 1 if the command may access any channels matched by the flags
 * argument. */
int doesCommandHaveChannelsWithFlags(struct redisCommand *cmd, int flags) {
    /* If a module declares get channels, we are just going to assume
     * has channels. This API is allowed to return false positives. */
    if (cmd->flags & CMD_MODULE_GETCHANNELS) {
        return 1;
    }
    for (ChannelSpecs *spec = commands_with_channels; spec->proc != NULL; spec += 1) {
        if (cmd->proc == spec->proc) {
            return !!(spec->flags & flags);
        }
    }
    return 0;
}

/* Return all the arguments that are channels in the command passed via argc / argv. 
 * This function behaves similar to getKeysFromCommandWithSpecs, but with channels 
 * instead of keys.
 * 
 * The command returns the positions of all the channel arguments inside the array,
 * so the actual return value is a heap allocated array of integers. The
 * length of the array is returned by reference into *numkeys.
 * 
 * Along with the position, this command also returns the flags that are
 * associated with how Redis will access the channel.
 *
 * 'cmd' must be point to the corresponding entry into the redisCommand
 * table, according to the command name in argv[0]. */
int getChannelsFromCommand(struct redisCommand *cmd, robj **argv, int argc, getKeysResult *result) {
    keyReference *keys;
    /* If a module declares get channels, use that. */
    if (cmd->flags & CMD_MODULE_GETCHANNELS) {
        return moduleGetCommandChannelsViaAPI(cmd, argv, argc, result);
    }
    /* Otherwise check the channel spec table */
    for (ChannelSpecs *spec = commands_with_channels; spec != NULL; spec += 1) {
        if (cmd->proc == spec->proc) {
            int start = spec->start;
            int stop = (spec->count == -1) ? argc : start + spec->count;
            if (stop > argc) stop = argc;
            int count = 0;
            keys = getKeysPrepareResult(result, stop - start);
            for (int i = start; i < stop; i++ ) {
                keys[count].pos = i;
                keys[count++].flags = spec->flags;
            }
            result->numkeys = count;
            return count;
        }
    }
    return 0;
}

/* The base case is to use the keys position as given in the command table
 * (firstkey, lastkey, step).
 * This function works only on command with the legacy_range_key_spec,
 * all other commands should be handled by getkeys_proc. 
 * 
 * If the commands keyspec is incomplete, no keys will be returned, and the provided
 * keys function should be called instead.
 * 
 * NOTE: This function does not guarantee populating the flags for 
 * the keys, in order to get flags you should use getKeysUsingKeySpecs. */
int getKeysUsingLegacyRangeSpec(struct redisCommand *cmd, robj **argv, int argc, getKeysResult *result) {
    int j, i = 0, last, first, step;
    keyReference *keys;
    UNUSED(argv);

    if (cmd->legacy_range_key_spec.begin_search_type == KSPEC_BS_INVALID) {
        result->numkeys = 0;
        return 0;
    }

    first = cmd->legacy_range_key_spec.bs.index.pos;
    last = cmd->legacy_range_key_spec.fk.range.lastkey;
    if (last >= 0)
        last += first;
    step = cmd->legacy_range_key_spec.fk.range.keystep;

    if (last < 0) last = argc+last;

    int count = ((last - first)+1);
    keys = getKeysPrepareResult(result, count);

    for (j = first; j <= last; j += step) {
        if (j >= argc || j < first) {
            /* Modules commands, and standard commands with a not fixed number
             * of arguments (negative arity parameter) do not have dispatch
             * time arity checks, so we need to handle the case where the user
             * passed an invalid number of arguments here. In this case we
             * return no keys and expect the command implementation to report
             * an arity or syntax error. */
            if (cmd->flags & CMD_MODULE || cmd->arity < 0) {
                result->numkeys = 0;
                return 0;
            } else {
                serverPanic("Redis built-in command declared keys positions not matching the arity requirements.");
            }
        }
        keys[i].pos = j;
        /* Flags are omitted from legacy key specs */
        keys[i++].flags = 0;
    }
    result->numkeys = i;
    return i;
}

/* Return all the arguments that are keys in the command passed via argc / argv.
 *
 * The command returns the positions of all the key arguments inside the array,
 * so the actual return value is a heap allocated array of integers. The
 * length of the array is returned by reference into *numkeys.
 *
 * 'cmd' must be point to the corresponding entry into the redisCommand
 * table, according to the command name in argv[0].
 *
 * This function uses the command table if a command-specific helper function
 * is not required, otherwise it calls the command-specific function. */
int getKeysFromCommand(struct redisCommand *cmd, robj **argv, int argc, getKeysResult *result) {
    if (cmd->flags & CMD_MODULE_GETKEYS) {
        return moduleGetCommandKeysViaAPI(cmd,argv,argc,result);
    } else if (cmd->getkeys_proc) {
        return cmd->getkeys_proc(cmd,argv,argc,result);
    } else {
        return getKeysUsingLegacyRangeSpec(cmd,argv,argc,result);
    }
}

/* Free the result of getKeysFromCommand. */
void getKeysFreeResult(getKeysResult *result) {
    if (result && result->keys != result->keysbuf)
        zfree(result->keys);
}

/* Helper function to extract keys from following commands:
 * COMMAND [destkey] <num-keys> <key> [...] <key> [...] ... <options>
 *
 * eg:
 * ZUNION <num-keys> <key> <key> ... <key> <options>
 * ZUNIONSTORE <destkey> <num-keys> <key> <key> ... <key> <options>
 *
 * 'storeKeyOfs': destkey index, 0 means destkey not exists.
 * 'keyCountOfs': num-keys index.
 * 'firstKeyOfs': firstkey index.
 * 'keyStep': the interval of each key, usually this value is 1.
 * 
 * The commands using this functoin have a fully defined keyspec, so returning flags isn't needed. */
int genericGetKeys(int storeKeyOfs, int keyCountOfs, int firstKeyOfs, int keyStep,
                    robj **argv, int argc, getKeysResult *result) {
    int i, num;
    keyReference *keys;

    num = atoi(argv[keyCountOfs]->ptr);
    /* Sanity check. Don't return any key if the command is going to
     * reply with syntax error. (no input keys). */
    if (num < 1 || num > (argc - firstKeyOfs)/keyStep) {
        result->numkeys = 0;
        return 0;
    }

    int numkeys = storeKeyOfs ? num + 1 : num;
    keys = getKeysPrepareResult(result, numkeys);
    result->numkeys = numkeys;

    /* Add all key positions for argv[firstKeyOfs...n] to keys[] */
    for (i = 0; i < num; i++) {
        keys[i].pos = firstKeyOfs+(i*keyStep);
        keys[i].flags = 0;
    } 

    if (storeKeyOfs) {
        keys[num].pos = storeKeyOfs;
        keys[num].flags = 0;
    } 
    return result->numkeys;
}

int sintercardGetKeys(struct redisCommand *cmd, robj **argv, int argc, getKeysResult *result) {
    UNUSED(cmd);
    return genericGetKeys(0, 1, 2, 1, argv, argc, result);
}

int zunionInterDiffStoreGetKeys(struct redisCommand *cmd, robj **argv, int argc, getKeysResult *result) {
    UNUSED(cmd);
    return genericGetKeys(1, 2, 3, 1, argv, argc, result);
}

int zunionInterDiffGetKeys(struct redisCommand *cmd, robj **argv, int argc, getKeysResult *result) {
    UNUSED(cmd);
    return genericGetKeys(0, 1, 2, 1, argv, argc, result);
}

int evalGetKeys(struct redisCommand *cmd, robj **argv, int argc, getKeysResult *result) {
    UNUSED(cmd);
    return genericGetKeys(0, 2, 3, 1, argv, argc, result);
}

int functionGetKeys(struct redisCommand *cmd, robj **argv, int argc, getKeysResult *result) {
    UNUSED(cmd);
    return genericGetKeys(0, 2, 3, 1, argv, argc, result);
}

int lmpopGetKeys(struct redisCommand *cmd, robj **argv, int argc, getKeysResult *result) {
    UNUSED(cmd);
    return genericGetKeys(0, 1, 2, 1, argv, argc, result);
}

int blmpopGetKeys(struct redisCommand *cmd, robj **argv, int argc, getKeysResult *result) {
    UNUSED(cmd);
    return genericGetKeys(0, 2, 3, 1, argv, argc, result);
}

int zmpopGetKeys(struct redisCommand *cmd, robj **argv, int argc, getKeysResult *result) {
    UNUSED(cmd);
    return genericGetKeys(0, 1, 2, 1, argv, argc, result);
}

int bzmpopGetKeys(struct redisCommand *cmd, robj **argv, int argc, getKeysResult *result) {
    UNUSED(cmd);
    return genericGetKeys(0, 2, 3, 1, argv, argc, result);
}

/* Helper function to extract keys from the SORT RO command.
 *
 * SORT <sort-key>
 *
 * The second argument of SORT is always a key, however an arbitrary number of
 * keys may be accessed while doing the sort (the BY and GET args), so the
 * key-spec declares incomplete keys which is why we have to provide a concrete
 * implementation to fetch the keys.
 *
 * This command declares incomplete keys, so the flags are correctly set for this function */
int sortROGetKeys(struct redisCommand *cmd, robj **argv, int argc, getKeysResult *result) {
    keyReference *keys;
    UNUSED(cmd);
    UNUSED(argv);
    UNUSED(argc);

    keys = getKeysPrepareResult(result, 1);
    keys[0].pos = 1; /* <sort-key> is always present. */
    keys[0].flags = CMD_KEY_RO | CMD_KEY_ACCESS;
    return 1;
}

/* Helper function to extract keys from the SORT command.
 *
 * SORT <sort-key> ... STORE <store-key> ...
 *
 * The first argument of SORT is always a key, however a list of options
 * follow in SQL-alike style. Here we parse just the minimum in order to
 * correctly identify keys in the "STORE" option. 
 * 
 * This command declares incomplete keys, so the flags are correctly set for this function */
int sortGetKeys(struct redisCommand *cmd, robj **argv, int argc, getKeysResult *result) {
    int i, j, num, found_store = 0;
    keyReference *keys;
    UNUSED(cmd);

    num = 0;
    keys = getKeysPrepareResult(result, 2); /* Alloc 2 places for the worst case. */
    keys[num].pos = 1; /* <sort-key> is always present. */
    keys[num++].flags = CMD_KEY_RO | CMD_KEY_ACCESS;

    /* Search for STORE option. By default we consider options to don't
     * have arguments, so if we find an unknown option name we scan the
     * next. However there are options with 1 or 2 arguments, so we
     * provide a list here in order to skip the right number of args. */
    struct {
        char *name;
        int skip;
    } skiplist[] = {
        {"limit", 2},
        {"get", 1},
        {"by", 1},
        {NULL, 0} /* End of elements. */
    };

    for (i = 2; i < argc; i++) {
        for (j = 0; skiplist[j].name != NULL; j++) {
            if (!strcasecmp(argv[i]->ptr,skiplist[j].name)) {
                i += skiplist[j].skip;
                break;
            } else if (!strcasecmp(argv[i]->ptr,"store") && i+1 < argc) {
                /* Note: we don't increment "num" here and continue the loop
                 * to be sure to process the *last* "STORE" option if multiple
                 * ones are provided. This is same behavior as SORT. */
                found_store = 1;
                keys[num].pos = i+1; /* <store-key> */
                keys[num].flags = CMD_KEY_OW | CMD_KEY_UPDATE;
                break;
            }
        }
    }
    result->numkeys = num + found_store;
    return result->numkeys;
}

/* This command declares incomplete keys, so the flags are correctly set for this function */
int migrateGetKeys(struct redisCommand *cmd, robj **argv, int argc, getKeysResult *result) {
    int i, j, num, first;
    keyReference *keys;
    UNUSED(cmd);

    /* Assume the obvious form. */
    first = 3;
    num = 1;

    /* But check for the extended one with the KEYS option. */
    struct {
        char* name;
        int skip;
    } skip_keywords[] = {       
        {"copy", 0},
        {"replace", 0},
        {"auth", 1},
        {"auth2", 2},
        {NULL, 0}
    };
    if (argc > 6) {
        for (i = 6; i < argc; i++) {
            if (!strcasecmp(argv[i]->ptr, "keys")) {
                if (sdslen(argv[3]->ptr) > 0) {
                    /* This is a syntax error. So ignore the keys and leave
                     * the syntax error to be handled by migrateCommand. */
                    num = 0; 
                } else {
                    first = i + 1;
                    num = argc - first;
                }
                break;
            }
            for (j = 0; skip_keywords[j].name != NULL; j++) {
                if (!strcasecmp(argv[i]->ptr, skip_keywords[j].name)) {
                    i += skip_keywords[j].skip;
                    break;
                }
            }
        }
    }

    keys = getKeysPrepareResult(result, num);
    for (i = 0; i < num; i++) {
        keys[i].pos = first+i;
        keys[i].flags = CMD_KEY_RW | CMD_KEY_ACCESS | CMD_KEY_DELETE;
    } 
    result->numkeys = num;
    return num;
}

/* Helper function to extract keys from following commands:
 * GEORADIUS key x y radius unit [WITHDIST] [WITHHASH] [WITHCOORD] [ASC|DESC]
 *                             [COUNT count] [STORE key|STOREDIST key]
 * GEORADIUSBYMEMBER key member radius unit ... options ...
 * 
 * This command has a fully defined keyspec, so returning flags isn't needed. */
int georadiusGetKeys(struct redisCommand *cmd, robj **argv, int argc, getKeysResult *result) {
    int i, num;
    keyReference *keys;
    UNUSED(cmd);

    /* Check for the presence of the stored key in the command */
    int stored_key = -1;
    for (i = 5; i < argc; i++) {
        char *arg = argv[i]->ptr;
        /* For the case when user specifies both "store" and "storedist" options, the
         * second key specified would override the first key. This behavior is kept
         * the same as in georadiusCommand method.
         */
        if ((!strcasecmp(arg, "store") || !strcasecmp(arg, "storedist")) && ((i+1) < argc)) {
            stored_key = i+1;
            i++;
        }
    }
    num = 1 + (stored_key == -1 ? 0 : 1);

    /* Keys in the command come from two places:
     * argv[1] = key,
     * argv[5...n] = stored key if present
     */
    keys = getKeysPrepareResult(result, num);

    /* Add all key positions to keys[] */
    keys[0].pos = 1;
    keys[0].flags = 0;
    if(num > 1) {
         keys[1].pos = stored_key;
         keys[1].flags = 0;
    }
    result->numkeys = num;
    return num;
}

/* XREAD [BLOCK <milliseconds>] [COUNT <count>] [GROUP <groupname> <ttl>]
 *       STREAMS key_1 key_2 ... key_N ID_1 ID_2 ... ID_N
 *
 * This command has a fully defined keyspec, so returning flags isn't needed. */
int xreadGetKeys(struct redisCommand *cmd, robj **argv, int argc, getKeysResult *result) {
    int i, num = 0;
    keyReference *keys;
    UNUSED(cmd);

    /* We need to parse the options of the command in order to seek the first
     * "STREAMS" string which is actually the option. This is needed because
     * "STREAMS" could also be the name of the consumer group and even the
     * name of the stream key. */
    int streams_pos = -1;
    for (i = 1; i < argc; i++) {
        char *arg = argv[i]->ptr;
        if (!strcasecmp(arg, "block")) {
            i++; /* Skip option argument. */
        } else if (!strcasecmp(arg, "count")) {
            i++; /* Skip option argument. */
        } else if (!strcasecmp(arg, "group")) {
            i += 2; /* Skip option argument. */
        } else if (!strcasecmp(arg, "noack")) {
            /* Nothing to do. */
        } else if (!strcasecmp(arg, "streams")) {
            streams_pos = i;
            break;
        } else {
            break; /* Syntax error. */
        }
    }
    if (streams_pos != -1) num = argc - streams_pos - 1;

    /* Syntax error. */
    if (streams_pos == -1 || num == 0 || num % 2 != 0) {
        result->numkeys = 0;
        return 0;
    }
    num /= 2; /* We have half the keys as there are arguments because
                 there are also the IDs, one per key. */

    keys = getKeysPrepareResult(result, num);
    for (i = streams_pos+1; i < argc-num; i++) {
        keys[i-streams_pos-1].pos = i;
        keys[i-streams_pos-1].flags = 0; 
    } 
    result->numkeys = num;
    return num;
}

/* Helper function to extract keys from the SET command, which may have
 * a read flag if the GET argument is passed in. */
int setGetKeys(struct redisCommand *cmd, robj **argv, int argc, getKeysResult *result) {
    keyReference *keys;
    UNUSED(cmd);

    keys = getKeysPrepareResult(result, 1);
    keys[0].pos = 1; /* We always know the position */
    result->numkeys = 1;

    for (int i = 3; i < argc; i++) {
        char *arg = argv[i]->ptr;
        if ((arg[0] == 'g' || arg[0] == 'G') &&
            (arg[1] == 'e' || arg[1] == 'E') &&
            (arg[2] == 't' || arg[2] == 'T') && arg[3] == '\0')
        {
            keys[0].flags = CMD_KEY_RW | CMD_KEY_ACCESS | CMD_KEY_UPDATE;
            return 1;
        }
    }

    keys[0].flags = CMD_KEY_OW | CMD_KEY_UPDATE;
    return 1;
}

/* Helper function to extract keys from the BITFIELD command, which may be
 * read-only if the BITFIELD GET subcommand is used. */
int bitfieldGetKeys(struct redisCommand *cmd, robj **argv, int argc, getKeysResult *result) {
    keyReference *keys;
    int readonly = 1;
    UNUSED(cmd);

    keys = getKeysPrepareResult(result, 1);
    keys[0].pos = 1; /* We always know the position */
    result->numkeys = 1;

    for (int i = 2; i < argc; i++) {
        int remargs = argc - i - 1; /* Remaining args other than current. */
        char *arg = argv[i]->ptr;
        if (!strcasecmp(arg, "get") && remargs >= 2) {
            i += 2;
        } else if ((!strcasecmp(arg, "set") || !strcasecmp(arg, "incrby")) && remargs >= 3) {
            readonly = 0;
            i += 3;
            break;
        } else if (!strcasecmp(arg, "overflow") && remargs >= 1) {
            i += 1;
        } else {
            readonly = 0; /* Syntax error. safer to assume non-RO. */
            break;
        }
    }

    if (readonly) {
        keys[0].flags = CMD_KEY_RO | CMD_KEY_ACCESS;
    } else {
        keys[0].flags = CMD_KEY_RW | CMD_KEY_ACCESS | CMD_KEY_UPDATE;
    }
    return 1;
}

void dbGetStats(char *buf, size_t bufsize, redisDb *db) {
    size_t l;
    char *orig_buf = buf;
    size_t orig_bufsize = bufsize;
    dictStats *mainHtStats = NULL;
    dictStats *rehashHtStats = NULL;
    dict *d;
    dbIterator dbit;
    dbIteratorInit(&dbit, db);
    while ((d = dbIteratorNextDict(&dbit))) {
        dictStats *stats = dictGetStatsHt(d, 0);
        if (!mainHtStats) mainHtStats = stats;
        else {
            dictCombineStats(stats, mainHtStats);
            dictFreeStats(stats);
        }
        if (dictIsRehashing(d)) {
            stats = dictGetStatsHt(d, 1);
            if (!rehashHtStats) rehashHtStats = stats;
            else {
                dictCombineStats(stats, rehashHtStats);
                dictFreeStats(stats);
            }
        }
    }
    l = dictGetStatsMsg(buf, bufsize, mainHtStats);
    dictFreeStats(mainHtStats);
    buf += l;
    bufsize -= l;
    if (rehashHtStats && bufsize > 0) {
        dictGetStatsMsg(buf, bufsize, rehashHtStats);
        dictFreeStats(rehashHtStats);
    }
    /* Make sure there is a NULL term at the end. */
    if (orig_bufsize) orig_buf[orig_bufsize - 1] = '\0';
}<|MERGE_RESOLUTION|>--- conflicted
+++ resolved
@@ -906,12 +906,8 @@
     dbIterator dbit;
     dbIteratorInit(&dbit, c->db);
     allkeys = (pattern[0] == '*' && plen == 1);
-<<<<<<< HEAD
+    robj keyobj;
     while ((de = dbIteratorNext(&dbit)) != NULL) {
-=======
-    robj keyobj;
-    while((de = dictNext(di)) != NULL) {
->>>>>>> e04ebdb8
         sds key = dictGetKey(de);
 
         if (allkeys || stringmatchlen(pattern,plen,key,sdslen(key),0)) {
