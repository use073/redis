/*
 * Copyright (c) 2009-2012, Salvatore Sanfilippo <antirez at gmail dot com>
 * All rights reserved.
 *
 * Redistribution and use in source and binary forms, with or without
 * modification, are permitted provided that the following conditions are met:
 *
 *   * Redistributions of source code must retain the above copyright notice,
 *     this list of conditions and the following disclaimer.
 *   * Redistributions in binary form must reproduce the above copyright
 *     notice, this list of conditions and the following disclaimer in the
 *     documentation and/or other materials provided with the distribution.
 *   * Neither the name of Redis nor the names of its contributors may be used
 *     to endorse or promote products derived from this software without
 *     specific prior written permission.
 *
 * THIS SOFTWARE IS PROVIDED BY THE COPYRIGHT HOLDERS AND CONTRIBUTORS "AS IS"
 * AND ANY EXPRESS OR IMPLIED WARRANTIES, INCLUDING, BUT NOT LIMITED TO, THE
 * IMPLIED WARRANTIES OF MERCHANTABILITY AND FITNESS FOR A PARTICULAR PURPOSE
 * ARE DISCLAIMED. IN NO EVENT SHALL THE COPYRIGHT OWNER OR CONTRIBUTORS BE
 * LIABLE FOR ANY DIRECT, INDIRECT, INCIDENTAL, SPECIAL, EXEMPLARY, OR
 * CONSEQUENTIAL DAMAGES (INCLUDING, BUT NOT LIMITED TO, PROCUREMENT OF
 * SUBSTITUTE GOODS OR SERVICES; LOSS OF USE, DATA, OR PROFITS; OR BUSINESS
 * INTERRUPTION) HOWEVER CAUSED AND ON ANY THEORY OF LIABILITY, WHETHER IN
 * CONTRACT, STRICT LIABILITY, OR TORT (INCLUDING NEGLIGENCE OR OTHERWISE)
 * ARISING IN ANY WAY OUT OF THE USE OF THIS SOFTWARE, EVEN IF ADVISED OF THE
 * POSSIBILITY OF SUCH DAMAGE.
 */

#include "server.h"

int clientSubscriptionsCount(client *c);

/*-----------------------------------------------------------------------------
 * Pubsub client replies API
 *----------------------------------------------------------------------------*/

/* Send a pubsub message of type "message" to the client.
 * Normally 'msg' is a Redis object containing the string to send as
 * message. However if the caller sets 'msg' as NULL, it will be able
 * to send a special message (for instance an Array type) by using the
 * addReply*() API family. */
void addReplyPubsubMessage(client *c, robj *channel, robj *msg) {
    if (c->resp == 2)
        addReply(c,shared.mbulkhdr[3]);
    else
        addReplyPushLen(c,3);
    addReply(c,shared.messagebulk);
    addReplyBulk(c,channel);
    if (msg) addReplyBulk(c,msg);
}

/* Send a pubsub message of type "pmessage" to the client. The difference
 * with the "message" type delivered by addReplyPubsubMessage() is that
 * this message format also includes the pattern that matched the message. */
void addReplyPubsubPatMessage(client *c, robj *pat, robj *channel, robj *msg) {
    if (c->resp == 2)
        addReply(c,shared.mbulkhdr[4]);
    else
        addReplyPushLen(c,4);
    addReply(c,shared.pmessagebulk);
    addReplyBulk(c,pat);
    addReplyBulk(c,channel);
    addReplyBulk(c,msg);
}

/* Send the pubsub subscription notification to the client. */
void addReplyPubsubSubscribed(client *c, robj *channel) {
    if (c->resp == 2)
        addReply(c,shared.mbulkhdr[3]);
    else
        addReplyPushLen(c,3);
    addReply(c,shared.subscribebulk);
    addReplyBulk(c,channel);
    addReplyLongLong(c,clientSubscriptionsCount(c));
}

/* Send the pubsub unsubscription notification to the client.
 * Channel can be NULL: this is useful when the client sends a mass
 * unsubscribe command but there are no channels to unsubscribe from: we
 * still send a notification. */
void addReplyPubsubUnsubscribed(client *c, robj *channel) {
    if (c->resp == 2)
        addReply(c,shared.mbulkhdr[3]);
    else
        addReplyPushLen(c,3);
    addReply(c,shared.unsubscribebulk);
    if (channel)
        addReplyBulk(c,channel);
    else
        addReplyNull(c);
    addReplyLongLong(c,clientSubscriptionsCount(c));
}

/* Send the pubsub pattern subscription notification to the client. */
void addReplyPubsubPatSubscribed(client *c, robj *pattern) {
    if (c->resp == 2)
        addReply(c,shared.mbulkhdr[3]);
    else
        addReplyPushLen(c,3);
    addReply(c,shared.psubscribebulk);
    addReplyBulk(c,pattern);
    addReplyLongLong(c,clientSubscriptionsCount(c));
}

/* Send the pubsub pattern unsubscription notification to the client.
 * Pattern can be NULL: this is useful when the client sends a mass
 * punsubscribe command but there are no pattern to unsubscribe from: we
 * still send a notification. */
void addReplyPubsubPatUnsubscribed(client *c, robj *pattern) {
    if (c->resp == 2)
        addReply(c,shared.mbulkhdr[3]);
    else
        addReplyPushLen(c,3);
    addReply(c,shared.punsubscribebulk);
    if (pattern)
        addReplyBulk(c,pattern);
    else
        addReplyNull(c);
    addReplyLongLong(c,clientSubscriptionsCount(c));
}

/*-----------------------------------------------------------------------------
 * Pubsub low level API
 *----------------------------------------------------------------------------*/

void freePubsubPattern(void *p) {
    pubsubPattern *pat = p;

    decrRefCount(pat->pattern);
    zfree(pat);
}

int listMatchPubsubPattern(void *a, void *b) {
    pubsubPattern *pa = a, *pb = b;

    return (pa->client == pb->client) &&
           (equalStringObjects(pa->pattern,pb->pattern));
}

/* Return the number of channels + patterns a client is subscribed to. */
int clientSubscriptionsCount(client *c) {
    return dictSize(c->pubsub_channels)+
           listLength(c->pubsub_patterns);
}

/* Subscribe a client to a channel. Returns 1 if the operation succeeded, or
 * 0 if the client was already subscribed to that channel. */
int pubsubSubscribeChannel(client *c, robj *channel) {
    dictEntry *de;
    list *clients = NULL;
    int retval = 0;

    /* Add the channel to the client -> channels hash table */
    if (dictAdd(c->pubsub_channels,channel,NULL) == DICT_OK) {
        retval = 1;
        incrRefCount(channel);
        /* Add the client to the channel -> list of clients hash table */
        de = dictFind(server.pubsub_channels,channel);
        if (de == NULL) {
            clients = listCreate();
            dictAdd(server.pubsub_channels,channel,clients);
            incrRefCount(channel);
        } else {
            clients = dictGetVal(de);
        }
        listAddNodeTail(clients,c);
    }
    /* Notify the client */
    addReplyPubsubSubscribed(c,channel);
    return retval;
}

/* Unsubscribe a client from a channel. Returns 1 if the operation succeeded, or
 * 0 if the client was not subscribed to the specified channel. */
int pubsubUnsubscribeChannel(client *c, robj *channel, int notify) {
    dictEntry *de;
    list *clients;
    listNode *ln;
    int retval = 0;

    /* Remove the channel from the client -> channels hash table */
    incrRefCount(channel); /* channel may be just a pointer to the same object
                            we have in the hash tables. Protect it... */
    if (dictDelete(c->pubsub_channels,channel) == DICT_OK) {
        retval = 1;
        /* Remove the client from the channel -> clients list hash table */
        de = dictFind(server.pubsub_channels,channel);
        serverAssertWithInfo(c,NULL,de != NULL);
        clients = dictGetVal(de);
        ln = listSearchKey(clients,c);
        serverAssertWithInfo(c,NULL,ln != NULL);
        listDelNode(clients,ln);
        if (listLength(clients) == 0) {
            /* Free the list and associated hash entry at all if this was
             * the latest client, so that it will be possible to abuse
             * Redis PUBSUB creating millions of channels. */
            dictDelete(server.pubsub_channels,channel);
        }
    }
    /* Notify the client */
    if (notify) addReplyPubsubUnsubscribed(c,channel);
    decrRefCount(channel); /* it is finally safe to release it */
    return retval;
}

/* Subscribe a client to a pattern. Returns 1 if the operation succeeded, or 0 if the client was already subscribed to that pattern. */
int pubsubSubscribePattern(client *c, robj *pattern) {
    dictEntry *de;
    list *clients;
    int retval = 0;

    if (listSearchKey(c->pubsub_patterns,pattern) == NULL) {
        retval = 1;
        pubsubPattern *pat;
        listAddNodeTail(c->pubsub_patterns,pattern);
        incrRefCount(pattern);
        pat = zmalloc(sizeof(*pat));
        pat->pattern = getDecodedObject(pattern);
        pat->client = c;
        listAddNodeTail(server.pubsub_patterns,pat);
        /* Add the client to the pattern -> list of clients hash table */
        de = dictFind(server.pubsub_patterns_dict,pattern);
        if (de == NULL) {
            clients = listCreate();
            dictAdd(server.pubsub_patterns_dict,pattern,clients);
            incrRefCount(pattern);
        } else {
            clients = dictGetVal(de);
        }
        listAddNodeTail(clients,c);
    }
    /* Notify the client */
    addReplyPubsubPatSubscribed(c,pattern);
    return retval;
}

/* Unsubscribe a client from a channel. Returns 1 if the operation succeeded, or
 * 0 if the client was not subscribed to the specified channel. */
int pubsubUnsubscribePattern(client *c, robj *pattern, int notify) {
    dictEntry *de;
    list *clients;
    listNode *ln;
    pubsubPattern pat;
    int retval = 0;

    incrRefCount(pattern); /* Protect the object. May be the same we remove */
    if ((ln = listSearchKey(c->pubsub_patterns,pattern)) != NULL) {
        retval = 1;
        listDelNode(c->pubsub_patterns,ln);
        pat.client = c;
        pat.pattern = pattern;
        ln = listSearchKey(server.pubsub_patterns,&pat);
        listDelNode(server.pubsub_patterns,ln);
        /* Remove the client from the pattern -> clients list hash table */
        de = dictFind(server.pubsub_patterns_dict,pattern);
        serverAssertWithInfo(c,NULL,de != NULL);
        clients = dictGetVal(de);
        ln = listSearchKey(clients,c);
        serverAssertWithInfo(c,NULL,ln != NULL);
        listDelNode(clients,ln);
        if (listLength(clients) == 0) {
            /* Free the list and associated hash entry at all if this was
             * the latest client. */
            dictDelete(server.pubsub_patterns_dict,pattern);
        }
    }
    /* Notify the client */
    if (notify) addReplyPubsubPatUnsubscribed(c,pattern);
    decrRefCount(pattern);
    return retval;
}

/* Unsubscribe from all the channels. Return the number of channels the
 * client was subscribed to. */
int pubsubUnsubscribeAllChannels(client *c, int notify) {
    dictIterator *di = dictGetSafeIterator(c->pubsub_channels);
    dictEntry *de;
    int count = 0;

    while((de = dictNext(di)) != NULL) {
        robj *channel = dictGetKey(de);

        count += pubsubUnsubscribeChannel(c,channel,notify);
    }
    /* We were subscribed to nothing? Still reply to the client. */
    if (notify && count == 0) addReplyPubsubUnsubscribed(c,NULL);
    dictReleaseIterator(di);
    return count;
}

/* Unsubscribe from all the patterns. Return the number of patterns the
 * client was subscribed from. */
int pubsubUnsubscribeAllPatterns(client *c, int notify) {
    listNode *ln;
    listIter li;
    int count = 0;

    listRewind(c->pubsub_patterns,&li);
    while ((ln = listNext(&li)) != NULL) {
        robj *pattern = ln->value;

        count += pubsubUnsubscribePattern(c,pattern,notify);
    }
    if (notify && count == 0) addReplyPubsubPatUnsubscribed(c,NULL);
    return count;
}

/* Publish a message */
int pubsubPublishMessage(robj *channel, robj *message) {
    int receivers = 0;
    dictEntry *de;
    dictIterator *di;
    listNode *ln;
    listIter li;

    /* Send to clients listening for that channel */
    de = dictFind(server.pubsub_channels,channel);
    if (de) {
        list *list = dictGetVal(de);
        listNode *ln;
        listIter li;

        listRewind(list,&li);
        while ((ln = listNext(&li)) != NULL) {
            client *c = ln->value;
            addReplyPubsubMessage(c,channel,message);
            receivers++;
        }
    }
    /* Send to clients listening to matching channels */
    di = dictGetIterator(server.pubsub_patterns_dict);
    if (di) {
        channel = getDecodedObject(channel);
        while((de = dictNext(di)) != NULL) {
            robj *pattern = dictGetKey(de);
            list *clients = dictGetVal(de);
            if (!stringmatchlen((char*)pattern->ptr,
                                sdslen(pattern->ptr),
                                (char*)channel->ptr,
<<<<<<< HEAD
                                sdslen(channel->ptr),0))
            {
                addReplyPubsubPatMessage(pat->client,
                    pat->pattern,channel,message);
=======
                                sdslen(channel->ptr),0)) {
                continue;
            }
            listRewind(clients,&li);
            while ((ln = listNext(&li)) != NULL) {
                client *c = listNodeValue(ln);

                addReply(c,shared.mbulkhdr[4]);
                addReply(c,shared.pmessagebulk);
                addReplyBulk(c,pattern);
                addReplyBulk(c,channel);
                addReplyBulk(c,message);
>>>>>>> dfb12f06
                receivers++;
            }
        }
        decrRefCount(channel);
        dictReleaseIterator(di);
    }
    return receivers;
}

/*-----------------------------------------------------------------------------
 * Pubsub commands implementation
 *----------------------------------------------------------------------------*/

void subscribeCommand(client *c) {
    int j;

    for (j = 1; j < c->argc; j++)
        pubsubSubscribeChannel(c,c->argv[j]);
    c->flags |= CLIENT_PUBSUB;
}

void unsubscribeCommand(client *c) {
    if (c->argc == 1) {
        pubsubUnsubscribeAllChannels(c,1);
    } else {
        int j;

        for (j = 1; j < c->argc; j++)
            pubsubUnsubscribeChannel(c,c->argv[j],1);
    }
    if (clientSubscriptionsCount(c) == 0) c->flags &= ~CLIENT_PUBSUB;
}

void psubscribeCommand(client *c) {
    int j;

    for (j = 1; j < c->argc; j++)
        pubsubSubscribePattern(c,c->argv[j]);
    c->flags |= CLIENT_PUBSUB;
}

void punsubscribeCommand(client *c) {
    if (c->argc == 1) {
        pubsubUnsubscribeAllPatterns(c,1);
    } else {
        int j;

        for (j = 1; j < c->argc; j++)
            pubsubUnsubscribePattern(c,c->argv[j],1);
    }
    if (clientSubscriptionsCount(c) == 0) c->flags &= ~CLIENT_PUBSUB;
}

void publishCommand(client *c) {
    int receivers = pubsubPublishMessage(c->argv[1],c->argv[2]);
    if (server.cluster_enabled)
        clusterPropagatePublish(c->argv[1],c->argv[2]);
    else
        forceCommandPropagation(c,PROPAGATE_REPL);
    addReplyLongLong(c,receivers);
}

/* PUBSUB command for Pub/Sub introspection. */
void pubsubCommand(client *c) {
    if (c->argc == 2 && !strcasecmp(c->argv[1]->ptr,"help")) {
        const char *help[] = {
"CHANNELS [<pattern>] -- Return the currently active channels matching a pattern (default: all).",
"NUMPAT -- Return number of subscriptions to patterns.",
"NUMSUB [channel-1 .. channel-N] -- Returns the number of subscribers for the specified channels (excluding patterns, default: none).",
NULL
        };
        addReplyHelp(c, help);
    } else if (!strcasecmp(c->argv[1]->ptr,"channels") &&
        (c->argc == 2 || c->argc == 3))
    {
        /* PUBSUB CHANNELS [<pattern>] */
        sds pat = (c->argc == 2) ? NULL : c->argv[2]->ptr;
        dictIterator *di = dictGetIterator(server.pubsub_channels);
        dictEntry *de;
        long mblen = 0;
        void *replylen;

        replylen = addReplyDeferredLen(c);
        while((de = dictNext(di)) != NULL) {
            robj *cobj = dictGetKey(de);
            sds channel = cobj->ptr;

            if (!pat || stringmatchlen(pat, sdslen(pat),
                                       channel, sdslen(channel),0))
            {
                addReplyBulk(c,cobj);
                mblen++;
            }
        }
        dictReleaseIterator(di);
        setDeferredArrayLen(c,replylen,mblen);
    } else if (!strcasecmp(c->argv[1]->ptr,"numsub") && c->argc >= 2) {
        /* PUBSUB NUMSUB [Channel_1 ... Channel_N] */
        int j;

        addReplyArrayLen(c,(c->argc-2)*2);
        for (j = 2; j < c->argc; j++) {
            list *l = dictFetchValue(server.pubsub_channels,c->argv[j]);

            addReplyBulk(c,c->argv[j]);
            addReplyLongLong(c,l ? listLength(l) : 0);
        }
    } else if (!strcasecmp(c->argv[1]->ptr,"numpat") && c->argc == 2) {
        /* PUBSUB NUMPAT */
        addReplyLongLong(c,listLength(server.pubsub_patterns));
    } else {
        addReplySubcommandSyntaxError(c);
    }
}<|MERGE_RESOLUTION|>--- conflicted
+++ resolved
@@ -338,25 +338,12 @@
             if (!stringmatchlen((char*)pattern->ptr,
                                 sdslen(pattern->ptr),
                                 (char*)channel->ptr,
-<<<<<<< HEAD
-                                sdslen(channel->ptr),0))
-            {
-                addReplyPubsubPatMessage(pat->client,
-                    pat->pattern,channel,message);
-=======
-                                sdslen(channel->ptr),0)) {
-                continue;
-            }
+                                sdslen(channel->ptr),0)) continue;
+
             listRewind(clients,&li);
             while ((ln = listNext(&li)) != NULL) {
                 client *c = listNodeValue(ln);
-
-                addReply(c,shared.mbulkhdr[4]);
-                addReply(c,shared.pmessagebulk);
-                addReplyBulk(c,pattern);
-                addReplyBulk(c,channel);
-                addReplyBulk(c,message);
->>>>>>> dfb12f06
+                addReplyPubsubPatMessage(c,pattern,channel,message);
                 receivers++;
             }
         }
